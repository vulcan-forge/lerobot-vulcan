# Copyright 2024 The HuggingFace Inc. team. All rights reserved.
#
# Licensed under the Apache License, Version 2.0 (the "License");
# you may not use this file except in compliance with the License.
# You may obtain a copy of the License at
#
#     http://www.apache.org/licenses/LICENSE-2.0
#
# Unless required by applicable law or agreed to in writing, software
# distributed under the License is distributed on an "AS IS" BASIS,
# WITHOUT WARRANTIES OR CONDITIONS OF ANY KIND, either express or implied.
# See the License for the specific language governing permissions and
# limitations under the License.

[build-system]
requires = ["setuptools"]
build-backend = "setuptools.build_meta"

[project.urls]
homepage = "https://huggingface.co/lerobot"
documentation = "https://huggingface.co/docs/lerobot/index"
source = "https://github.com/huggingface/lerobot"
issues = "https://github.com/huggingface/lerobot/issues"
discord = "https://discord.gg/s3KuuzsPFb"

[project]
name = "lerobot"
version = "0.3.4"
description = "🤗 LeRobot: State-of-the-art Machine Learning for Real-World Robotics in Pytorch"
readme = "README.md"
license = { text = "Apache-2.0" }
requires-python = ">=3.10"
authors = [
    { name = "Rémi Cadène", email = "re.cadene@gmail.com" },
    { name = "Simon Alibert", email = "alibert.sim@gmail.com" },
    { name = "Alexander Soare", email = "alexander.soare159@gmail.com" },
    { name = "Quentin Gallouédec", email = "quentin.gallouedec@ec-lyon.fr" },
    { name = "Steven Palma", email = "imstevenpmwork@ieee.org" },
    { name = "Pepijn Kooijmans", email = "pepijnkooijmans@outlook.com"},
    { name = "Michel Aractingi", email = "michel.aractingi@gmail.com"},
    { name = "Adil Zouitine", email = "adilzouitinegm@gmail.com" },
    { name = "Dana Aubakirova", email = "danaaubakirova17@gmail.com"},
    { name = "Caroline Pascal", email = "caroline8.pascal@gmail.com"},
    { name = "Martino Russi", email = "nopyeps@gmail.com"},
    { name = "Thomas Wolf", email = "thomaswolfcontact@gmail.com" },
]
classifiers = [
    "Development Status :: 3 - Alpha",
    "Intended Audience :: Developers",
    "Intended Audience :: Education",
    "Intended Audience :: Science/Research",
    "License :: OSI Approved :: Apache Software License",
    "Programming Language :: Python :: 3.10",
    "Topic :: Software Development :: Build Tools",
    "Topic :: Scientific/Engineering :: Artificial Intelligence",
]
keywords = ["lerobot", "huggingface", "robotics",  "machine learning", "artificial intelligence"]

dependencies = [

    # Hugging Face dependencies
    "datasets>=2.19.0,<=3.6.0", # TODO: Bumb dependency
    "diffusers>=0.27.2",
    "huggingface-hub[hf-transfer,cli]>=0.34.2",

    # Core dependencies
    "cmake>=3.29.0.1",
    "einops>=0.8.0",
    "opencv-python-headless>=4.9.0",
    "av>=14.2.0",
    "jsonlines>=4.0.0",
    "packaging>=24.2",
    "pynput>=1.7.7",
    "pyserial>=3.5",
    "wandb>=0.20.0",

    "torch>=2.2.1,<2.10.0", # Allow 2.2.x through 2.9.x (including nightly)
    "torchcodec>=0.2.1,<0.6.0; sys_platform != 'win32' and (sys_platform != 'linux' or (platform_machine != 'aarch64' and platform_machine != 'arm64' and platform_machine != 'armv7l')) and (sys_platform != 'darwin' or platform_machine != 'x86_64')", # TODO: Bumb dependency
    "torchvision>=0.21.0,<0.25.0", # Allow 0.21.x through 0.24.x (including nightly)

    "draccus==0.10.0", # TODO: Remove ==
    "gymnasium>=0.29.1,<1.0.0", # TODO: Bumb dependency
    "rerun-sdk>=0.21.0,<0.23.0", # TODO: Bumb dependency

    # Support dependencies
    "deepdiff>=7.0.1,<9.0.0",
    "imageio[ffmpeg]>=2.34.0,<3.0.0",
    "termcolor>=2.4.0,<4.0.0",
]

# Optional dependencies
[project.optional-dependencies]

# Common
pygame-dep = ["pygame>=2.5.1"]
placo-dep = ["placo>=0.9.6"]
transformers-dep = ["transformers>=4.50.3,<4.52.0"] # TODO: Bumb dependency
grpcio-dep = ["grpcio==1.73.1", "protobuf==6.31.0"]

# Motors
feetech = ["feetech-servo-sdk>=1.0.0"]
dynamixel = ["dynamixel-sdk>=3.7.31"]

# Robots
gamepad = ["lerobot[pygame-dep]", "hidapi>=0.14.0"]
hopejr = ["lerobot[feetech]", "lerobot[pygame-dep]"]
lekiwi = ["lerobot[feetech]", "pyzmq>=26.2.1"]
<<<<<<< HEAD
sourccey = [
    "lerobot[feetech]",
    "pyzmq>=26.2.1",
    "gpiozero>=2.0.1 ; sys_platform == 'linux'",
    "lgpio>=0.2.2 ; sys_platform == 'linux'"
]
=======
reachy2 = ["reachy2_sdk>=1.0.14"]
>>>>>>> 55e752f0
kinematics = ["lerobot[placo-dep]"]
intelrealsense = [
    "pyrealsense2>=2.55.1.6486 ; sys_platform != 'darwin'",
    "pyrealsense2-macosx>=2.54 ; sys_platform == 'darwin'",
]
# stretch = [
#     "hello-robot-stretch-body>=0.7.27 ; sys_platform == 'linux'",
#     "pyrender @ git+https://github.com/mmatl/pyrender.git ; sys_platform == 'linux'",
#     "pyrealsense2>=2.55.1.6486 ; sys_platform != 'darwin'"
# ] # TODO: Currently not supported

# Policies
pi0 = ["lerobot[transformers-dep]"]
smolvla = ["lerobot[transformers-dep]", "num2words>=0.5.14", "accelerate>=1.7.0", "safetensors>=0.4.3"]
hilserl = ["lerobot[transformers-dep]", "gym-hil>=0.1.9", "lerobot[grpcio-dep]", "lerobot[placo-dep]"]

# Features
async = ["lerobot[grpcio-dep]", "matplotlib>=3.10.3"]

# Teleop
teleop-phone = [
    "pyroki @ git+https://github.com/chungmin99/pyroki.git@f234516",  # lightweight IK library
    "viser>=0.2",          # 3-D visualiser (optional but used in demo)
    "yourdfpy>=0.0.57",    # URDF parsing
    "scipy>=1.7",          # quaternion helpers with scalar_first support
    "pyzmq>=26.2.1",       # ZeroMQ for robot communication
    "grpcio>=1.56",        # gRPC for phone teleop communication
]

# Development
dev = ["pre-commit>=3.7.0", "debugpy>=1.8.1", "lerobot[grpcio-dep]", "grpcio-tools==1.73.1"]
test = ["pytest>=8.1.0", "pytest-timeout>=2.4.0", "pytest-cov>=5.0.0", "mock-serial>=0.0.1 ; sys_platform != 'win32'"]
video_benchmark = ["scikit-image>=0.23.2", "pandas>=2.2.2"]

# Simulation
aloha = ["gym-aloha>=0.1.1"]
pusht = ["gym-pusht>=0.1.5", "pymunk>=6.6.0,<7.0.0"] # TODO: Fix pymunk version in gym-pusht instead
xarm = ["gym-xarm>=0.1.1"]

# All
all = [
    "lerobot[dynamixel]",
    "lerobot[gamepad]",
    "lerobot[hopejr]",
    "lerobot[lekiwi]",
    "lerobot[reachy2]",
    "lerobot[kinematics]",
    "lerobot[intelrealsense]",
    "lerobot[pi0]",
    "lerobot[smolvla]",
    "lerobot[hilserl]",
    "lerobot[async]",
    "lerobot[dev]",
    "lerobot[test]",
    "lerobot[video_benchmark]",
    "lerobot[aloha]",
    "lerobot[pusht]",
    "lerobot[xarm]"
]

[project.scripts]
lerobot-calibrate="lerobot.calibrate:main"
lerobot-find-cameras="lerobot.find_cameras:main"
lerobot-find-port="lerobot.find_port:main"
lerobot-record="lerobot.record:main"
lerobot-replay="lerobot.replay:main"
lerobot-setup-motors="lerobot.setup_motors:main"
lerobot-teleoperate="lerobot.teleoperate:main"
lerobot-eval="lerobot.scripts.eval:main"
lerobot-train="lerobot.scripts.train:main"

# ---------------- Tool Configurations ----------------
[tool.setuptools.packages.find]
where = ["src"]

[tool.ruff]
target-version = "py310"
line-length = 110
exclude = ["tests/artifacts/**/*.safetensors", "*_pb2.py", "*_pb2_grpc.py"]

[tool.ruff.lint]
# E, W: pycodestyle errors and warnings
# F: PyFlakes
# I: isort
# UP: pyupgrade
# B: flake8-bugbear (good practices, potential bugs)
# C4: flake8-comprehensions (more concise comprehensions)
# A: flake8-builtins (shadowing builtins)
# SIM: flake8-simplify
# RUF: Ruff-specific rules
# D: pydocstyle (for docstring style/formatting)
# S: flake8-bandit (some security checks, complements Bandit)
# T20: flake8-print (discourage print statements in production code)
# N: pep8-naming
# TODO: Uncomment rules when ready to use
select = [
    "E", "W", "F", "I", "B", "C4", "T20", "N" # "SIM", "A", "S", "D", "RUF", "UP"
]
ignore = [
    "E501", # Line too long
    "T201", # Print statement found
    "T203", # Pprint statement found
    "B008", # Perform function call in argument defaults
]

[tool.ruff.lint.per-file-ignores]
"__init__.py" = ["F401", "F403"]

[tool.ruff.lint.isort]
combine-as-imports = true
known-first-party = ["lerobot"]

[tool.ruff.lint.pydocstyle]
convention = "google"

[tool.ruff.format]
quote-style = "double"
indent-style = "space"
skip-magic-trailing-comma = false
line-ending = "auto"
docstring-code-format = true

[tool.bandit]
exclude_dirs = [
    "tests",
    "benchmarks",
    "src/lerobot/datasets/push_dataset_to_hub",
    "src/lerobot/datasets/v2/convert_dataset_v1_to_v2",
    "src/lerobot/policies/pi0/conversion_scripts",
    "src/lerobot/scripts/push_dataset_to_hub.py",
]
skips = ["B101", "B311", "B404", "B603", "B615"]

[tool.typos]
default.extend-ignore-re = [
    "(?Rm)^.*(#|//)\\s*spellchecker:disable-line$",                      # spellchecker:disable-line
    "(?s)(#|//)\\s*spellchecker:off.*?\\n\\s*(#|//)\\s*spellchecker:on", # spellchecker:<on|off>
]
default.extend-ignore-identifiers-re = [
    # Add individual words here to ignore them
    "2nd",
    "pn",
    "ser",
    "ein",
]

# TODO: Uncomment when ready to use
# [tool.interrogate]
# ignore-init-module = true
# ignore-init-method = true
# ignore-nested-functions = false
# ignore-magic = false
# ignore-semiprivate = false
# ignore-private = false
# ignore-property-decorators = false
# ignore-module = false
# ignore-setters = false
# fail-under = 80
# output-format = "term-missing"
# color = true
# paths = ["src/lerobot"]

# [tool.mypy]
# python_version = "3.10"
# warn_return_any = true
# warn_unused_configs = true
# ignore_missing_imports = false<|MERGE_RESOLUTION|>--- conflicted
+++ resolved
@@ -105,16 +105,13 @@
 gamepad = ["lerobot[pygame-dep]", "hidapi>=0.14.0"]
 hopejr = ["lerobot[feetech]", "lerobot[pygame-dep]"]
 lekiwi = ["lerobot[feetech]", "pyzmq>=26.2.1"]
-<<<<<<< HEAD
 sourccey = [
     "lerobot[feetech]",
     "pyzmq>=26.2.1",
     "gpiozero>=2.0.1 ; sys_platform == 'linux'",
     "lgpio>=0.2.2 ; sys_platform == 'linux'"
 ]
-=======
 reachy2 = ["reachy2_sdk>=1.0.14"]
->>>>>>> 55e752f0
 kinematics = ["lerobot[placo-dep]"]
 intelrealsense = [
     "pyrealsense2>=2.55.1.6486 ; sys_platform != 'darwin'",
