--- conflicted
+++ resolved
@@ -74,13 +74,6 @@
     "pynput>=1.7.7,<1.9.0",
     "pyserial>=3.5,<4.0",
     "wandb>=0.20.0,<0.22.0", # TODO: Bumb dependency (compatible with protobuf)
-<<<<<<< HEAD
-=======
-
-    "torch>=2.2.1,<2.8.0", # TODO: Bumb dependency
-    "torchcodec>=0.2.1,<0.6.0; sys_platform != 'win32' and (sys_platform != 'linux' or (platform_machine != 'aarch64' and platform_machine != 'arm64' and platform_machine != 'armv7l')) and (sys_platform != 'darwin' or platform_machine != 'x86_64')", # TODO: Bumb dependency
-    "torchvision>=0.21.0,<0.23.0", # TODO: Bumb dependency
->>>>>>> f6b16f6d
 
     "torch>=2.2.1,<2.8.0", # TODO: Bumb dependency
     "torchcodec>=0.2.1,<0.6.0; sys_platform != 'win32' and (sys_platform != 'linux' or (platform_machine != 'aarch64' and platform_machine != 'arm64' and platform_machine != 'armv7l')) and (sys_platform != 'darwin' or platform_machine != 'x86_64')", # TODO: Bumb dependency
@@ -114,7 +107,6 @@
 hopejr = ["lerobot[feetech]", "lerobot[pygame-dep]"]
 lekiwi = ["lerobot[feetech]", "pyzmq>=26.2.1,<28.0.0"]
 reachy2 = ["reachy2_sdk>=1.0.14,<1.1.0"]
-<<<<<<< HEAD
 sourccey = [
     "lerobot[feetech]",
     "pyzmq>=26.2.1",
@@ -123,8 +115,6 @@
     "grpcio-tools==1.73.1",
     "protobuf==6.31.0"
 ]
-=======
->>>>>>> f6b16f6d
 kinematics = ["lerobot[placo-dep]"]
 intelrealsense = [
     "pyrealsense2>=2.55.1.6486,<2.57.0 ; sys_platform != 'darwin'",
@@ -150,7 +140,6 @@
 
 # Features
 async = ["lerobot[grpcio-dep]", "matplotlib>=3.10.3,<4.0.0"]
-<<<<<<< HEAD
 
 # Teleop
 teleop-phone = [
@@ -161,8 +150,6 @@
     "pyzmq>=26.2.1",       # ZeroMQ for robot communication
     "grpcio>=1.56",        # gRPC for phone teleop communication
 ]
-=======
->>>>>>> f6b16f6d
 
 # Development
 dev = ["pre-commit>=3.7.0,<5.0.0", "debugpy>=1.8.1,<1.9.0", "lerobot[grpcio-dep]", "grpcio-tools==1.73.1"]
@@ -172,11 +159,7 @@
 # Simulation
 aloha = ["gym-aloha>=0.1.2,<0.2.0"]
 pusht = ["gym-pusht>=0.1.5,<0.2.0", "pymunk>=6.6.0,<7.0.0"] # TODO: Fix pymunk version in gym-pusht instead
-<<<<<<< HEAD
-libero = ["lerobot[transformers-dep]", "libero @ git+https://github.com/huggingface/lerobot-libero.git@main#egg=libero"]
-=======
 libero = ["lerobot[transformers-dep]", "hf-libero>=0.1.3,<0.2.0"]
->>>>>>> f6b16f6d
 metaworld = ["metaworld==3.0.0"]
 
 # All
