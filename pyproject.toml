# Copyright 2024 The HuggingFace Inc. team. All rights reserved.
#
# Licensed under the Apache License, Version 2.0 (the "License");
# you may not use this file except in compliance with the License.
# You may obtain a copy of the License at
#
#     http://www.apache.org/licenses/LICENSE-2.0
#
# Unless required by applicable law or agreed to in writing, software
# distributed under the License is distributed on an "AS IS" BASIS,
# WITHOUT WARRANTIES OR CONDITIONS OF ANY KIND, either express or implied.
# See the License for the specific language governing permissions and
# limitations under the License.

[build-system]
requires = ["setuptools"]
build-backend = "setuptools.build_meta"

[project.urls]
homepage = "https://huggingface.co/lerobot"
documentation = "https://huggingface.co/docs/lerobot/index"
source = "https://github.com/huggingface/lerobot"
issues = "https://github.com/huggingface/lerobot/issues"
discord = "https://discord.gg/s3KuuzsPFb"

[project]
name = "lerobot"
version = "0.3.4"
description = "🤗 LeRobot: State-of-the-art Machine Learning for Real-World Robotics in Pytorch"
readme = "README.md"
license = { text = "Apache-2.0" }
requires-python = ">=3.10"
authors = [
    { name = "Rémi Cadène", email = "re.cadene@gmail.com" },
    { name = "Simon Alibert", email = "alibert.sim@gmail.com" },
    { name = "Alexander Soare", email = "alexander.soare159@gmail.com" },
    { name = "Quentin Gallouédec", email = "quentin.gallouedec@ec-lyon.fr" },
    { name = "Steven Palma", email = "imstevenpmwork@ieee.org" },
    { name = "Pepijn Kooijmans", email = "pepijnkooijmans@outlook.com"},
    { name = "Michel Aractingi", email = "michel.aractingi@gmail.com"},
    { name = "Adil Zouitine", email = "adilzouitinegm@gmail.com" },
    { name = "Dana Aubakirova", email = "danaaubakirova17@gmail.com"},
    { name = "Caroline Pascal", email = "caroline8.pascal@gmail.com"},
    { name = "Martino Russi", email = "nopyeps@gmail.com"},
    { name = "Thomas Wolf", email = "thomaswolfcontact@gmail.com" },
]
classifiers = [
    "Development Status :: 3 - Alpha",
    "Intended Audience :: Developers",
    "Intended Audience :: Education",
    "Intended Audience :: Science/Research",
    "License :: OSI Approved :: Apache Software License",
    "Programming Language :: Python :: 3.10",
    "Topic :: Software Development :: Build Tools",
    "Topic :: Scientific/Engineering :: Artificial Intelligence",
]
keywords = ["lerobot", "huggingface", "robotics",  "machine learning", "artificial intelligence"]

dependencies = [
    # Hugging Face dependencies
<<<<<<< HEAD
    "datasets>=4.0.0",
    "diffusers>=0.27.2",
    "huggingface-hub[hf-transfer,cli]>=0.34.2",
    # Core dependencies
    "cmake>=3.29.0.1",
    "einops>=0.8.0",
    "opencv-python-headless>=4.9.0",
    "av>=14.2.0",
    "jsonlines>=4.0.0",
    "packaging>=24.2",
    "pynput>=1.7.7",
    "pyserial>=3.5",
    "wandb>=0.20.0",
    "torch>=2.2.1,<2.10.0", # Allow 2.2.x through 2.9.x (including nightly)
=======
    "datasets>=4.0.0,<4.2.0",
    "diffusers>=0.27.2,<0.36.0",
    "huggingface-hub[hf-transfer,cli]>=0.34.2,<0.36.0",

    # Core dependencies
    "setuptools>=71.0.0,<81.0.0",
    "cmake>=3.29.0.1,<4.2.0",
    "einops>=0.8.0,<0.9.0",
    "opencv-python-headless>=4.9.0,<4.13.0",
    "av>=15.0.0,<16.0.0",
    "jsonlines>=4.0.0,<5.0.0",
    "packaging>=24.2,<26.0",
    "pynput>=1.7.7,<1.9.0",
    "pyserial>=3.5,<4.0",
    "wandb>=0.20.0,<0.23.0",

    "torch>=2.2.1,<2.8.0", # TODO: Bumb dependency
>>>>>>> a6ff3cfe
    "torchcodec>=0.2.1,<0.6.0; sys_platform != 'win32' and (sys_platform != 'linux' or (platform_machine != 'aarch64' and platform_machine != 'arm64' and platform_machine != 'armv7l')) and (sys_platform != 'darwin' or platform_machine != 'x86_64')", # TODO: Bumb dependency
    "torchvision>=0.21.0,<0.25.0", # Allow 0.21.x through 0.24.x (including nightly)
    "draccus==0.10.0", # TODO: Remove ==
    "gymnasium>=1.0.0",
    "rerun-sdk>=0.21.0,<0.23.0", # TODO: Bumb dependency
    # Support dependencies
    "deepdiff>=7.0.1,<9.0.0",
    "imageio[ffmpeg]>=2.34.0,<3.0.0",
    "termcolor>=2.4.0,<4.0.0",
    "grpcio==1.73.1",
]

# Optional dependencies
[project.optional-dependencies]

# Common
pygame-dep = ["pygame>=2.5.1,<2.7.0"]
placo-dep = ["placo>=0.9.6,<0.10.0"]
transformers-dep = ["transformers>=4.53.0,<5.0.0"]
grpcio-dep = ["grpcio==1.73.1", "protobuf==6.31.0"]

# Motors
feetech = ["feetech-servo-sdk>=1.0.0,<2.0.0"]
dynamixel = ["dynamixel-sdk>=3.7.31,<3.9.0"]

# Robots
gamepad = ["lerobot[pygame-dep]", "hidapi>=0.14.0,<0.15.0"]
hopejr = ["lerobot[feetech]", "lerobot[pygame-dep]"]
<<<<<<< HEAD
lekiwi = ["lerobot[feetech]", "pyzmq>=26.2.1"]
sourccey = [
    "lerobot[feetech]",
    "pyzmq>=26.2.1",
    "gpiozero>=2.0.1 ; sys_platform == 'linux'",
    "lgpio>=0.2.2 ; sys_platform == 'linux'",
    "grpcio-tools==1.73.1",
    "protobuf==6.31.0"
]
reachy2 = ["reachy2_sdk>=1.0.14"]
=======
lekiwi = ["lerobot[feetech]", "pyzmq>=26.2.1,<28.0.0"]
reachy2 = ["reachy2_sdk>=1.0.14,<1.1.0"]
>>>>>>> a6ff3cfe
kinematics = ["lerobot[placo-dep]"]
intelrealsense = [
    "pyrealsense2>=2.55.1.6486,<2.57.0 ; sys_platform != 'darwin'",
    "pyrealsense2-macosx>=2.54,<2.55.0 ; sys_platform == 'darwin'",
]
phone = ["hebi-py>=2.8.0,<2.12.0", "teleop>=0.1.0,<0.2.0"]
# stretch = [
#     "hello-robot-stretch-body>=0.7.27 ; sys_platform == 'linux'",
#     "pyrender @ git+https://github.com/mmatl/pyrender.git ; sys_platform == 'linux'",
#     "pyrealsense2>=2.55.1.6486 ; sys_platform != 'darwin'"
# ] # TODO: Currently not supported

# Policies
pi = ["transformers @ git+https://github.com/huggingface/transformers.git@fix/lerobot_openpi"]
smolvla = ["lerobot[transformers-dep]", "num2words>=0.5.14,<0.6.0", "accelerate>=1.7.0,<2.0.0", "safetensors>=0.4.3,<1.0.0"]
hilserl = ["lerobot[transformers-dep]", "gym-hil>=0.1.11,<0.2.0", "lerobot[grpcio-dep]", "lerobot[placo-dep]"]

# Features
async = ["lerobot[grpcio-dep]", "matplotlib>=3.10.3,<4.0.0"]

# Teleop
teleop-phone = [
    "pyroki @ git+https://github.com/chungmin99/pyroki.git@f234516",  # lightweight IK library
    "viser>=0.2",          # 3-D visualiser (optional but used in demo)
    "yourdfpy>=0.0.57",    # URDF parsing
    "scipy>=1.7",          # quaternion helpers with scalar_first support
    "pyzmq>=26.2.1",       # ZeroMQ for robot communication
    "grpcio>=1.56",        # gRPC for phone teleop communication
]

# Development
dev = ["pre-commit>=3.7.0,<5.0.0", "debugpy>=1.8.1,<1.9.0", "lerobot[grpcio-dep]", "grpcio-tools==1.73.1"]
test = ["pytest>=8.1.0,<9.0.0", "pytest-timeout>=2.4.0,<3.0.0", "pytest-cov>=5.0.0,<8.0.0", "mock-serial>=0.0.1,<0.1.0 ; sys_platform != 'win32'"]
video_benchmark = ["scikit-image>=0.23.2,<0.26.0", "pandas>=2.2.2,<2.4.0"]

# Simulation
aloha = ["gym-aloha>=0.1.2,<0.2.0"]
pusht = ["gym-pusht>=0.1.5,<0.2.0", "pymunk>=6.6.0,<7.0.0"] # TODO: Fix pymunk version in gym-pusht instead
libero = ["lerobot[transformers-dep]", "libero @ git+https://github.com/huggingface/lerobot-libero.git@main#egg=libero"]
metaworld = ["metaworld>=3.0.0"]

# All
all = [
    "lerobot[dynamixel]",
    "lerobot[gamepad]",
    "lerobot[hopejr]",
    "lerobot[lekiwi]",
    "lerobot[reachy2]",
    "lerobot[kinematics]",
    "lerobot[intelrealsense]",
    "lerobot[pi]",
    "lerobot[smolvla]",
    "lerobot[hilserl]",
    "lerobot[async]",
    "lerobot[dev]",
    "lerobot[test]",
    "lerobot[video_benchmark]",
    "lerobot[aloha]",
    "lerobot[pusht]",
    "lerobot[phone]",
    "lerobot[libero]",
    "lerobot[metaworld]",
]

[project.scripts]
lerobot-calibrate="lerobot.scripts.lerobot_calibrate:main"
lerobot-find-cameras="lerobot.scripts.lerobot_find_cameras:main"
lerobot-find-port="lerobot.scripts.lerobot_find_port:main"
lerobot-record="lerobot.scripts.lerobot_record:main"
lerobot-replay="lerobot.scripts.lerobot_replay:main"
lerobot-setup-motors="lerobot.scripts.lerobot_setup_motors:main"
lerobot-teleoperate="lerobot.scripts.lerobot_teleoperate:main"
lerobot-eval="lerobot.scripts.lerobot_eval:main"
lerobot-train="lerobot.scripts.lerobot_train:main"
lerobot-dataset-viz="lerobot.scripts.lerobot_dataset_viz:main"
lerobot-info="lerobot.scripts.lerobot_info:main"
lerobot-find-joint-limits="lerobot.scripts.lerobot_find_joint_limits:main"
lerobot-imgtransform-viz="lerobot.scripts.lerobot_imgtransform_viz:main"
lerobot-edit-dataset="lerobot.scripts.lerobot_edit_dataset:main"

# ---------------- Tool Configurations ----------------
[tool.setuptools.packages.find]
where = ["src"]

[tool.ruff]
target-version = "py310"
line-length = 110
exclude = ["tests/artifacts/**/*.safetensors", "*_pb2.py", "*_pb2_grpc.py"]

[tool.ruff.lint]
# E, W: pycodestyle errors and warnings
# F: PyFlakes
# I: isort
# UP: pyupgrade
# B: flake8-bugbear (good practices, potential bugs)
# C4: flake8-comprehensions (more concise comprehensions)
# A: flake8-builtins (shadowing builtins)
# SIM: flake8-simplify
# RUF: Ruff-specific rules
# D: pydocstyle (for docstring style/formatting)
# S: flake8-bandit (some security checks, complements Bandit)
# T20: flake8-print (discourage print statements in production code)
# N: pep8-naming
# TODO: Uncomment rules when ready to use
select = [
    "E", "W", "F", "I", "B", "C4", "T20", "N", "UP", "SIM" #, "A", "S", "D", "RUF"
]
ignore = [
    "E501", # Line too long
    "T201", # Print statement found
    "T203", # Pprint statement found
    "B008", # Perform function call in argument defaults
]

[tool.ruff.lint.per-file-ignores]
"__init__.py" = ["F401", "F403"]

[tool.ruff.lint.isort]
combine-as-imports = true
known-first-party = ["lerobot"]

[tool.ruff.lint.pydocstyle]
convention = "google"

[tool.ruff.format]
quote-style = "double"
indent-style = "space"
skip-magic-trailing-comma = false
line-ending = "auto"
docstring-code-format = true

[tool.bandit]
exclude_dirs = [
    "tests",
    "benchmarks",
    "src/lerobot/datasets/push_dataset_to_hub",
    "src/lerobot/datasets/v2/convert_dataset_v1_to_v2",
    "src/lerobot/policies/pi0/conversion_scripts",
    "src/lerobot/scripts/push_dataset_to_hub.py",
]
skips = ["B101", "B311", "B404", "B603", "B615"]

[tool.typos]
default.extend-ignore-re = [
    "(?Rm)^.*(#|//)\\s*spellchecker:disable-line$",                      # spellchecker:disable-line
    "(?s)(#|//)\\s*spellchecker:off.*?\\n\\s*(#|//)\\s*spellchecker:on", # spellchecker:<on|off>
]
default.extend-ignore-identifiers-re = [
    # Add individual words here to ignore them
    "2nd",
    "pn",
    "ser",
    "ein",
]

# TODO: Uncomment when ready to use
# [tool.interrogate]
# ignore-init-module = true
# ignore-init-method = true
# ignore-nested-functions = false
# ignore-magic = false
# ignore-semiprivate = false
# ignore-private = false
# ignore-property-decorators = false
# ignore-module = false
# ignore-setters = false
# fail-under = 80
# output-format = "term-missing"
# color = true
# paths = ["src/lerobot"]

# TODO: Enable mypy gradually module by module across multiple PRs
# Uncomment [tool.mypy] first, then uncomment individual module overrides as they get proper type annotations

[tool.mypy]
python_version = "3.10"
ignore_missing_imports = true
follow_imports = "skip"
# warn_return_any = true
# warn_unused_configs = true
# strict = true
# disallow_untyped_defs = true
# disallow_incomplete_defs = true
# check_untyped_defs = true

[[tool.mypy.overrides]]
module = "lerobot.*"
ignore_errors = true

[[tool.mypy.overrides]]
module = "lerobot.envs.*"
# Enable type checking only for the envs module
ignore_errors = false


# [[tool.mypy.overrides]]
# module = "lerobot.utils.*"
# ignore_errors = false

# [[tool.mypy.overrides]]
# module = "lerobot.configs.*"
# ignore_errors = false

# [[tool.mypy.overrides]]
# module = "lerobot.optim.*"
# ignore_errors = false

# [[tool.mypy.overrides]]
# module = "lerobot.model.*"
# ignore_errors = false

# [[tool.mypy.overrides]]
# module = "lerobot.processor.*"
# ignore_errors = false

# [[tool.mypy.overrides]]
# module = "lerobot.datasets.*"
# ignore_errors = false

# [[tool.mypy.overrides]]
# module = "lerobot.cameras.*"
# ignore_errors = false

# [[tool.mypy.overrides]]
# module = "lerobot.motors.*"
# ignore_errors = false

# [[tool.mypy.overrides]]
# module = "lerobot.robots.*"
# ignore_errors = false

# [[tool.mypy.overrides]]
# module = "lerobot.teleoperators.*"
# ignore_errors = false

# [[tool.mypy.overrides]]
# module = "lerobot.policies.*"
# ignore_errors = false

# [[tool.mypy.overrides]]
# module = "lerobot.rl.*"
# ignore_errors = false


# [[tool.mypy.overrides]]
# module = "lerobot.async_inference.*"
# ignore_errors = false

# [[tool.mypy.overrides]]
# module = "lerobot.transport.*"
# ignore_errors = false

# [[tool.mypy.overrides]]
# module = "lerobot.scripts.*"
# ignore_errors = false<|MERGE_RESOLUTION|>--- conflicted
+++ resolved
@@ -58,22 +58,6 @@
 
 dependencies = [
     # Hugging Face dependencies
-<<<<<<< HEAD
-    "datasets>=4.0.0",
-    "diffusers>=0.27.2",
-    "huggingface-hub[hf-transfer,cli]>=0.34.2",
-    # Core dependencies
-    "cmake>=3.29.0.1",
-    "einops>=0.8.0",
-    "opencv-python-headless>=4.9.0",
-    "av>=14.2.0",
-    "jsonlines>=4.0.0",
-    "packaging>=24.2",
-    "pynput>=1.7.7",
-    "pyserial>=3.5",
-    "wandb>=0.20.0",
-    "torch>=2.2.1,<2.10.0", # Allow 2.2.x through 2.9.x (including nightly)
-=======
     "datasets>=4.0.0,<4.2.0",
     "diffusers>=0.27.2,<0.36.0",
     "huggingface-hub[hf-transfer,cli]>=0.34.2,<0.36.0",
@@ -91,7 +75,6 @@
     "wandb>=0.20.0,<0.23.0",
 
     "torch>=2.2.1,<2.8.0", # TODO: Bumb dependency
->>>>>>> a6ff3cfe
     "torchcodec>=0.2.1,<0.6.0; sys_platform != 'win32' and (sys_platform != 'linux' or (platform_machine != 'aarch64' and platform_machine != 'arm64' and platform_machine != 'armv7l')) and (sys_platform != 'darwin' or platform_machine != 'x86_64')", # TODO: Bumb dependency
     "torchvision>=0.21.0,<0.25.0", # Allow 0.21.x through 0.24.x (including nightly)
     "draccus==0.10.0", # TODO: Remove ==
@@ -120,8 +103,8 @@
 # Robots
 gamepad = ["lerobot[pygame-dep]", "hidapi>=0.14.0,<0.15.0"]
 hopejr = ["lerobot[feetech]", "lerobot[pygame-dep]"]
-<<<<<<< HEAD
-lekiwi = ["lerobot[feetech]", "pyzmq>=26.2.1"]
+lekiwi = ["lerobot[feetech]", "pyzmq>=26.2.1,<28.0.0"]
+reachy2 = ["reachy2_sdk>=1.0.14,<1.1.0"]
 sourccey = [
     "lerobot[feetech]",
     "pyzmq>=26.2.1",
@@ -130,11 +113,6 @@
     "grpcio-tools==1.73.1",
     "protobuf==6.31.0"
 ]
-reachy2 = ["reachy2_sdk>=1.0.14"]
-=======
-lekiwi = ["lerobot[feetech]", "pyzmq>=26.2.1,<28.0.0"]
-reachy2 = ["reachy2_sdk>=1.0.14,<1.1.0"]
->>>>>>> a6ff3cfe
 kinematics = ["lerobot[placo-dep]"]
 intelrealsense = [
     "pyrealsense2>=2.55.1.6486,<2.57.0 ; sys_platform != 'darwin'",
