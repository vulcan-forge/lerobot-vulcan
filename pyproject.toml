--- conflicted
+++ resolved
@@ -79,14 +79,9 @@
     "torchcodec>=0.2.1,<0.6.0; sys_platform != 'win32' and (sys_platform != 'linux' or (platform_machine != 'aarch64' and platform_machine != 'arm64' and platform_machine != 'armv7l')) and (sys_platform != 'darwin' or platform_machine != 'x86_64')", # TODO: Bumb dependency
     "torchvision>=0.21.0,<0.25.0", # Allow 0.21.x through 0.24.x (including nightly)
     "draccus==0.10.0", # TODO: Remove ==
-<<<<<<< HEAD
-    "gymnasium>=1.0.0",
-    "rerun-sdk>=0.21.0,<0.23.0", # TODO: Bumb dependency
-=======
     "gymnasium>=1.1.1,<2.0.0",
     "rerun-sdk>=0.24.0,<0.27.0",
 
->>>>>>> d11ec6b5
     # Support dependencies
     "deepdiff>=7.0.1,<9.0.0",
     "imageio[ffmpeg]>=2.34.0,<3.0.0",
