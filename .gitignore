--- conflicted
+++ resolved
@@ -174,7 +174,6 @@
 
 # Dev folders
 .cache/*
-<<<<<<< HEAD
 
 # Cython debug symbols
 cython_debug/
@@ -218,9 +217,7 @@
 *.docx
 *.pptx
 *.xlsx
-=======
-*.stl
+
 *.urdf
 *.xml
-*.part
->>>>>>> 5d1837d8
+*.part