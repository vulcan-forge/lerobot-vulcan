```
# Copyright 2024 The HuggingFace Inc. team. All rights reserved.
#
# Licensed under the Apache License, Version 2.0 (the "License");
# you may not use this file except in compliance with the License.
# You may obtain a copy of the License at
#
#     http://www.apache.org/licenses/LICENSE-2.0
#
# Unless required by applicable law or agreed to in writing, software
# distributed under the License is distributed on an "AS IS" BASIS,
# WITHOUT WARRANTIES OR CONDITIONS OF ANY KIND, either express or implied.
# See the License for the specific language governing permissions and
# limitations under the License.

### Environments & Dependencies ###
.env
.venv
env/
venv/
env.bak/
venv.bak/
.python-version
__pypackages__/
node_modules/

# Lock files
poetry.lock
uv.lock
Pipfile.lock

### Build & Distribution ###
build/
dist/
sdist/
wheels/
downloads/
eggs/
.eggs/
parts/
var/
pip-wheel-metadata/
share/python-wheels/
develop-eggs/
*.egg-info/
.installed.cfg
*.egg
MANIFEST
lib/
lib64/

# PyInstaller
*.manifest
*.spec

### Compiled & Cached Files ###
__pycache__/
*.py[cod]
*$py.class
*.so
*.sage.py
.cache/
.ruff_cache/
.mypy_cache/
.pyre/
.pytype/
cython_debug/

### Testing & Coverage ###
htmlcov/
.tox/
.nox/
.coverage
.coverage.*
.pytest_cache/
.hypothesis/
nosetests.xml
coverage.xml
*.cover
*.py,cover
!tests/artifacts

### Logs & Temporary Files ###
logs/
tmp/
*.log
pip-log.txt
pip-delete-this-directory.txt
celerybeat-schedule
celerybeat.pid

### IDE & Editor Config ###
# VS Code
.vscode/
.devcontainer/

# JetBrains / PyCharm
.idea/

# Spyder
.spyderproject
.spyproject

# Rope
.ropeproject

# Vim
*.swp

# Other
*~

### OS Specific ###
# macOS
.DS_Store

# Windows
Thumbs.db

### Framework & Tool Specific ###

.Python

# Django
local_settings.py
db.sqlite3
db.sqlite3-journal

# Flask
instance/
.webassets-cache

# Scrapy
.scrapy

# Jupyter
.ipynb_checkpoints/
profile_default/
ipython_config.py

# Sphinx
docs/_build/

# MkDocs
/site

# PyBuilder
.pybuilder/
target/

# mypy
.dmypy.json
dmypy.json

### HPC & Slurm ###
nautilus/*.yaml
*.key
sbatch*.sh

### Miscellaneous ###
# W&B
wandb/

# Dev scripts
.dev/

# Data folders
data/
outputs/

# Translations
*.mo
*.pot

# Dev folders
.cache/*
<<<<<<< HEAD

# Cython debug symbols
cython_debug/
CLAUDE.md
.claude/settings.local.json

# CAD / 3D files
*.stl
*.step
*.stp
*.igs
*.iges
*.obj
*.fbx
*.dae

# Images / Media
*.png
*.jpg
*.jpeg
*.gif
*.bmp
*.tif
*.tiff
*.mp4
*.mov
*.avi
*.mkv
*.mp3
*.wav

# Archives
*.zip
*.tar
*.gz
*.7z
*.rar

# Documents
*.pdf
*.docx
*.pptx
*.xlsx

=======
*.stl
>>>>>>> f6b16f6d
*.urdf
*.xml
*.part<|MERGE_RESOLUTION|>--- conflicted
+++ resolved
@@ -172,10 +172,6 @@
 *.mo
 *.pot
 
-# Dev folders
-.cache/*
-<<<<<<< HEAD
-
 # Cython debug symbols
 cython_debug/
 CLAUDE.md
@@ -219,9 +215,9 @@
 *.pptx
 *.xlsx
 
-=======
-*.stl
->>>>>>> f6b16f6d
+
+# Dev folders
+.cache/*
 *.urdf
 *.xml
 *.part