#!/usr/bin/env python

# Copyright 2024 The HuggingFace Inc. team. All rights reserved.
#
# Licensed under the Apache License, Version 2.0 (the "License");
# you may not use this file except in compliance with the License.
# You may obtain a copy of the License at
#
#     http://www.apache.org/licenses/LICENSE-2.0
#
# Unless required by applicable law or agreed to in writing, software
# distributed under the License is distributed on an "AS IS" BASIS,
# WITHOUT WARRANTIES OR CONDITIONS OF ANY KIND, either express or implied.
# See the License for the specific language governing permissions and
# limitations under the License.

from __future__ import annotations

import logging
from typing import Any, TypedDict

import torch
from typing_extensions import Unpack

from lerobot.configs.policies import PreTrainedConfig
from lerobot.configs.types import FeatureType
from lerobot.datasets.lerobot_dataset import LeRobotDatasetMetadata
from lerobot.datasets.utils import dataset_to_policy_features
from lerobot.envs.configs import EnvConfig
from lerobot.envs.utils import env_to_policy_features
from lerobot.policies.act.configuration_act import ACTConfig
from lerobot.policies.diffusion.configuration_diffusion import DiffusionConfig
from lerobot.policies.groot.configuration_groot import GrootConfig
from lerobot.policies.pi0.configuration_pi0 import PI0Config
from lerobot.policies.pi05.configuration_pi05 import PI05Config
from lerobot.policies.pretrained import PreTrainedPolicy
from lerobot.policies.sac.configuration_sac import SACConfig
from lerobot.policies.sac.reward_model.configuration_classifier import RewardClassifierConfig
from lerobot.policies.smolvla.configuration_smolvla import SmolVLAConfig
from lerobot.policies.tdmpc.configuration_tdmpc import TDMPCConfig
from lerobot.policies.utils import validate_visual_features_consistency
from lerobot.policies.vqbet.configuration_vqbet import VQBeTConfig
from lerobot.processor import PolicyAction, PolicyProcessorPipeline
from lerobot.processor.converters import (
    batch_to_transition,
    policy_action_to_transition,
    transition_to_batch,
    transition_to_policy_action,
)
from lerobot.utils.constants import POLICY_POSTPROCESSOR_DEFAULT_NAME, POLICY_PREPROCESSOR_DEFAULT_NAME


def get_policy_class(name: str) -> type[PreTrainedPolicy]:
    """
    Retrieves a policy class by its registered name.

    This function uses dynamic imports to avoid loading all policy classes into memory
    at once, improving startup time and reducing dependencies.

    Args:
        name: The name of the policy. Supported names are "tdmpc", "diffusion", "act",
              "vqbet", "pi0", "pi05", "sac", "reward_classifier", "smolvla".

    Returns:
        The policy class corresponding to the given name.

    Raises:
        NotImplementedError: If the policy name is not recognized.
    """
    if name == "tdmpc":
        from lerobot.policies.tdmpc.modeling_tdmpc import TDMPCPolicy

        return TDMPCPolicy
    elif name == "diffusion":
        from lerobot.policies.diffusion.modeling_diffusion import DiffusionPolicy

        return DiffusionPolicy
    elif name == "act":
        from lerobot.policies.act.modeling_act import ACTPolicy

        return ACTPolicy
    elif name == "vqbet":
        from lerobot.policies.vqbet.modeling_vqbet import VQBeTPolicy

        return VQBeTPolicy
    elif name == "pi0":
        from lerobot.policies.pi0.modeling_pi0 import PI0Policy

        return PI0Policy
    elif name == "pi05":
        from lerobot.policies.pi05.modeling_pi05 import PI05Policy

        return PI05Policy
    elif name == "sac":
        from lerobot.policies.sac.modeling_sac import SACPolicy

        return SACPolicy
    elif name == "reward_classifier":
        from lerobot.policies.sac.reward_model.modeling_classifier import Classifier

        return Classifier
    elif name == "smolvla":
        from lerobot.policies.smolvla.modeling_smolvla import SmolVLAPolicy

        return SmolVLAPolicy
    elif name == "groot":
        from lerobot.policies.groot.modeling_groot import GrootPolicy

        return GrootPolicy
    else:
        raise NotImplementedError(f"Policy with name {name} is not implemented.")


def make_policy_config(policy_type: str, **kwargs) -> PreTrainedConfig:
    """
    Instantiates a policy configuration object based on the policy type.

    This factory function simplifies the creation of policy configuration objects by
    mapping a string identifier to the corresponding config class.

    Args:
        policy_type: The type of the policy. Supported types include "tdmpc",
                     "diffusion", "act", "vqbet", "pi0", "pi05", "sac", "smolvla",
                     "reward_classifier".
        **kwargs: Keyword arguments to be passed to the configuration class constructor.

    Returns:
        An instance of a `PreTrainedConfig` subclass.

    Raises:
        ValueError: If the `policy_type` is not recognized.
    """
    if policy_type == "tdmpc":
        return TDMPCConfig(**kwargs)
    elif policy_type == "diffusion":
        return DiffusionConfig(**kwargs)
    elif policy_type == "act":
        return ACTConfig(**kwargs)
    elif policy_type == "vqbet":
        return VQBeTConfig(**kwargs)
    elif policy_type == "pi0":
        return PI0Config(**kwargs)
    elif policy_type == "pi05":
        return PI05Config(**kwargs)
    elif policy_type == "sac":
        return SACConfig(**kwargs)
    elif policy_type == "smolvla":
        return SmolVLAConfig(**kwargs)
    elif policy_type == "reward_classifier":
        return RewardClassifierConfig(**kwargs)
    elif policy_type == "groot":
        return GrootConfig(**kwargs)
    else:
        raise ValueError(f"Policy type '{policy_type}' is not available.")


class ProcessorConfigKwargs(TypedDict, total=False):
    """
    A TypedDict defining the keyword arguments for processor configuration.

    This provides type hints for the optional arguments passed to `make_pre_post_processors`,
    improving code clarity and enabling static analysis.

    Attributes:
        preprocessor_config_filename: The filename for the preprocessor configuration.
        postprocessor_config_filename: The filename for the postprocessor configuration.
        preprocessor_overrides: A dictionary of overrides for the preprocessor configuration.
        postprocessor_overrides: A dictionary of overrides for the postprocessor configuration.
        dataset_stats: Dataset statistics for normalization.
    """

    preprocessor_config_filename: str | None
    postprocessor_config_filename: str | None
    preprocessor_overrides: dict[str, Any] | None
    postprocessor_overrides: dict[str, Any] | None
    dataset_stats: dict[str, dict[str, torch.Tensor]] | None


def make_pre_post_processors(
    policy_cfg: PreTrainedConfig,
    pretrained_path: str | None = None,
    **kwargs: Unpack[ProcessorConfigKwargs],
) -> tuple[
    PolicyProcessorPipeline[dict[str, Any], dict[str, Any]],
    PolicyProcessorPipeline[PolicyAction, PolicyAction],
]:
    """
    Create or load pre- and post-processor pipelines for a given policy.

    This function acts as a factory. It can either load existing processor pipelines
    from a pretrained path or create new ones from scratch based on the policy
    configuration. Each policy type has a dedicated factory function for its
    processors (e.g., `make_tdmpc_pre_post_processors`).

    Args:
        policy_cfg: The configuration of the policy for which to create processors.
        pretrained_path: An optional path to load pretrained processor pipelines from.
            If provided, pipelines are loaded from this path.
        **kwargs: Keyword arguments for processor configuration, as defined in
            `ProcessorConfigKwargs`.

    Returns:
        A tuple containing the input (pre-processor) and output (post-processor) pipelines.

    Raises:
        NotImplementedError: If a processor factory is not implemented for the given
            policy configuration type.
    """
    if pretrained_path:
        # TODO(Steven): Temporary patch, implement correctly the processors for Gr00t
        if isinstance(policy_cfg, GrootConfig):
            # GROOT handles normalization in groot_pack_inputs_v3 step
            # Need to override both stats AND normalize_min_max since saved config might be empty
            preprocessor_overrides = {}
            postprocessor_overrides = {}
            preprocessor_overrides["groot_pack_inputs_v3"] = {
                "stats": kwargs.get("dataset_stats"),
                "normalize_min_max": True,
            }

            # Also ensure postprocessing slices to env action dim and unnormalizes with dataset stats
            env_action_dim = policy_cfg.output_features["action"].shape[0]
            postprocessor_overrides["groot_action_unpack_unnormalize_v1"] = {
                "stats": kwargs.get("dataset_stats"),
                "normalize_min_max": True,
                "env_action_dim": env_action_dim,
            }
            kwargs["preprocessor_overrides"] = preprocessor_overrides
            kwargs["postprocessor_overrides"] = postprocessor_overrides

        return (
            PolicyProcessorPipeline.from_pretrained(
                pretrained_model_name_or_path=pretrained_path,
                config_filename=kwargs.get(
                    "preprocessor_config_filename", f"{POLICY_PREPROCESSOR_DEFAULT_NAME}.json"
                ),
                overrides=kwargs.get("preprocessor_overrides", {}),
                to_transition=batch_to_transition,
                to_output=transition_to_batch,
            ),
            PolicyProcessorPipeline.from_pretrained(
                pretrained_model_name_or_path=pretrained_path,
                config_filename=kwargs.get(
                    "postprocessor_config_filename", f"{POLICY_POSTPROCESSOR_DEFAULT_NAME}.json"
                ),
                overrides=kwargs.get("postprocessor_overrides", {}),
                to_transition=policy_action_to_transition,
                to_output=transition_to_policy_action,
            ),
        )

    # Create a new processor based on policy type
    if isinstance(policy_cfg, TDMPCConfig):
        from lerobot.policies.tdmpc.processor_tdmpc import make_tdmpc_pre_post_processors

        processors = make_tdmpc_pre_post_processors(
            config=policy_cfg,
            dataset_stats=kwargs.get("dataset_stats"),
        )

    elif isinstance(policy_cfg, DiffusionConfig):
        from lerobot.policies.diffusion.processor_diffusion import make_diffusion_pre_post_processors

        processors = make_diffusion_pre_post_processors(
            config=policy_cfg,
            dataset_stats=kwargs.get("dataset_stats"),
        )

    elif isinstance(policy_cfg, ACTConfig):
        from lerobot.policies.act.processor_act import make_act_pre_post_processors

        processors = make_act_pre_post_processors(
            config=policy_cfg,
            dataset_stats=kwargs.get("dataset_stats"),
        )

    elif isinstance(policy_cfg, VQBeTConfig):
        from lerobot.policies.vqbet.processor_vqbet import make_vqbet_pre_post_processors

        processors = make_vqbet_pre_post_processors(
            config=policy_cfg,
            dataset_stats=kwargs.get("dataset_stats"),
        )

    elif isinstance(policy_cfg, PI0Config):
        from lerobot.policies.pi0.processor_pi0 import make_pi0_pre_post_processors

        processors = make_pi0_pre_post_processors(
            config=policy_cfg,
            dataset_stats=kwargs.get("dataset_stats"),
        )

    elif isinstance(policy_cfg, PI05Config):
        from lerobot.policies.pi05.processor_pi05 import make_pi05_pre_post_processors

        processors = make_pi05_pre_post_processors(
            config=policy_cfg,
            dataset_stats=kwargs.get("dataset_stats"),
        )

    elif isinstance(policy_cfg, SACConfig):
        from lerobot.policies.sac.processor_sac import make_sac_pre_post_processors

        processors = make_sac_pre_post_processors(
            config=policy_cfg,
            dataset_stats=kwargs.get("dataset_stats"),
        )

    elif isinstance(policy_cfg, RewardClassifierConfig):
        from lerobot.policies.sac.reward_model.processor_classifier import make_classifier_processor

        processors = make_classifier_processor(
            config=policy_cfg,
            dataset_stats=kwargs.get("dataset_stats"),
        )

    elif isinstance(policy_cfg, SmolVLAConfig):
        from lerobot.policies.smolvla.processor_smolvla import make_smolvla_pre_post_processors

        processors = make_smolvla_pre_post_processors(
            config=policy_cfg,
            dataset_stats=kwargs.get("dataset_stats"),
        )

    elif isinstance(policy_cfg, GrootConfig):
        from lerobot.policies.groot.processor_groot import make_groot_pre_post_processors

        processors = make_groot_pre_post_processors(
            config=policy_cfg,
            dataset_stats=kwargs.get("dataset_stats"),
        )

    else:
        raise NotImplementedError(f"Processor for policy type '{policy_cfg.type}' is not implemented.")

    return processors


def make_policy(
    cfg: PreTrainedConfig,
    ds_meta: LeRobotDatasetMetadata | None = None,
    env_cfg: EnvConfig | None = None,
    rename_map: dict[str, str] | None = None,
) -> PreTrainedPolicy:
    """
    Instantiate a policy model.

    This factory function handles the logic of creating a policy, which requires
    determining the input and output feature shapes. These shapes can be derived
    either from a `LeRobotDatasetMetadata` object or an `EnvConfig` object. The function
    can either initialize a new policy from scratch or load a pretrained one.

    Args:
        cfg: The configuration for the policy to be created. If `cfg.pretrained_path` is
             set, the policy will be loaded with weights from that path.
        ds_meta: Dataset metadata used to infer feature shapes and types. Also provides
                 statistics for normalization layers.
        env_cfg: Environment configuration used to infer feature shapes and types.
                 One of `ds_meta` or `env_cfg` must be provided.
        rename_map: Optional mapping of dataset or environment feature keys to match
                 expected policy feature names (e.g., `"left"` → `"camera1"`).

    Returns:
        An instantiated and device-placed policy model.

    Raises:
        ValueError: If both or neither of `ds_meta` and `env_cfg` are provided.
        NotImplementedError: If attempting to use an unsupported policy-backend
                             combination (e.g., VQBeT with 'mps').
    """
    if bool(ds_meta) == bool(env_cfg):
        raise ValueError("Either one of a dataset metadata or a sim env must be provided.")

    # NOTE: Currently, if you try to run vqbet with mps backend, you'll get this error.
    # TODO(aliberts, rcadene): Implement a check_backend_compatibility in policies?
    # NotImplementedError: The operator 'aten::unique_dim' is not currently implemented for the MPS device. If
    # you want this op to be added in priority during the prototype phase of this feature, please comment on
    # https://github.com/pytorch/pytorch/issues/77764. As a temporary fix, you can set the environment
    # variable `PYTORCH_ENABLE_MPS_FALLBACK=1` to use the CPU as a fallback for this op. WARNING: this will be
    # slower than running natively on MPS.
    if cfg.type == "vqbet" and cfg.device == "mps":
        raise NotImplementedError(
            "Current implementation of VQBeT does not support `mps` backend. "
            "Please use `cpu` or `cuda` backend."
        )

    policy_cls = get_policy_class(cfg.type)

    kwargs = {}
    if ds_meta is not None:
        features = dataset_to_policy_features(ds_meta.features)
    else:
        if not cfg.pretrained_path:
            logging.warning(
                "You are instantiating a policy from scratch and its features are parsed from an environment "
                "rather than a dataset. Normalization modules inside the policy will have infinite values "
                "by default without stats from a dataset."
            )
        if env_cfg is None:
            raise ValueError("env_cfg cannot be None when ds_meta is not provided")
        features = env_to_policy_features(env_cfg)

    if not cfg.output_features:
        cfg.output_features = {key: ft for key, ft in features.items() if ft.type is FeatureType.ACTION}
    if not cfg.input_features:
        cfg.input_features = {key: ft for key, ft in features.items() if key not in cfg.output_features}
    kwargs["config"] = cfg

    if cfg.pretrained_path:
        # Load a pretrained policy and override the config if needed (for example, if there are inference-time
        # hyperparameters that we want to vary).
        kwargs["pretrained_name_or_path"] = cfg.pretrained_path
        policy = policy_cls.from_pretrained(**kwargs)
    else:
        # Make a fresh policy.
        policy = policy_cls(**kwargs)

    policy.to(cfg.device)
    assert isinstance(policy, torch.nn.Module)

    # policy = torch.compile(policy, mode="reduce-overhead")

    if not rename_map:
<<<<<<< HEAD
        expected_features = set(cfg.input_features.keys()) | set(cfg.output_features.keys())
        provided_features = set(features.keys())
        if expected_features and provided_features != expected_features:
            missing = expected_features - provided_features
            extra = provided_features - expected_features
            # TODO (jadechoghari): provide a dynamic rename map suggestion to the user.
            raise ValueError(
                f"Feature mismatch between dataset/environment and policy config.\n"
                f"- Missing features: {sorted(missing) if missing else 'None'}\n"
                f"- Extra features: {sorted(extra) if extra else 'None'}\n\n"
                f"Please ensure your dataset and policy use consistent feature names.\n"
                f"If your dataset uses different observation keys (e.g., cameras named differently), "
                f"use the `--rename_map` argument, for example:\n"
                f'  --rename_map=\'{{"observation.images.left": "observation.images.camera1", '
                f'"observation.images.top": "observation.images.camera2"}}\''
            )
=======
        validate_visual_features_consistency(cfg, features)
        # TODO: (jadechoghari) - add a check_state(cfg, features) and check_action(cfg, features)

>>>>>>> f6b16f6d
    return policy<|MERGE_RESOLUTION|>--- conflicted
+++ resolved
@@ -421,26 +421,7 @@
     # policy = torch.compile(policy, mode="reduce-overhead")
 
     if not rename_map:
-<<<<<<< HEAD
-        expected_features = set(cfg.input_features.keys()) | set(cfg.output_features.keys())
-        provided_features = set(features.keys())
-        if expected_features and provided_features != expected_features:
-            missing = expected_features - provided_features
-            extra = provided_features - expected_features
-            # TODO (jadechoghari): provide a dynamic rename map suggestion to the user.
-            raise ValueError(
-                f"Feature mismatch between dataset/environment and policy config.\n"
-                f"- Missing features: {sorted(missing) if missing else 'None'}\n"
-                f"- Extra features: {sorted(extra) if extra else 'None'}\n\n"
-                f"Please ensure your dataset and policy use consistent feature names.\n"
-                f"If your dataset uses different observation keys (e.g., cameras named differently), "
-                f"use the `--rename_map` argument, for example:\n"
-                f'  --rename_map=\'{{"observation.images.left": "observation.images.camera1", '
-                f'"observation.images.top": "observation.images.camera2"}}\''
-            )
-=======
         validate_visual_features_consistency(cfg, features)
         # TODO: (jadechoghari) - add a check_state(cfg, features) and check_action(cfg, features)
 
->>>>>>> f6b16f6d
     return policy