--- conflicted
+++ resolved
@@ -198,27 +198,10 @@
             config = json.load(f)
 
         config.pop("type")
-<<<<<<< HEAD
-        with tempfile.NamedTemporaryFile("w+", delete=False) as f:
-=======
         with tempfile.NamedTemporaryFile("w+", delete=False, suffix=".json") as f:
->>>>>>> a4bed411
             json.dump(config, f)
             config_file = f.name
 
-<<<<<<< HEAD
-            cli_overrides = policy_kwargs.pop("cli_overrides", [])
-            try:
-                with draccus.config_type("json"):
-                    return draccus.parse(orig_config.__class__, config_file, args=cli_overrides)
-            finally:
-                # Clean up the temporary file
-                try:
-                    os.unlink(config_file)
-                except OSError:
-                    pass
-=======
         cli_overrides = policy_kwargs.pop("cli_overrides", [])
         with draccus.config_type("json"):
-            return draccus.parse(orig_config.__class__, config_file, args=cli_overrides)
->>>>>>> a4bed411
+            return draccus.parse(orig_config.__class__, config_file, args=cli_overrides)