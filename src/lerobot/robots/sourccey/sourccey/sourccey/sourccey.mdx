-- Need to clean up all this code and organize all commands in a neat List
-- We must double check each command to ensure they all work properly before version 0.1.0 launch

---List of commands to help train Sourccey V3 Beta

###

Sourccey Commands

###

```bash
uv run src/lerobot/scripts/sourccey/auto_calibrate.py \
    --robot.type=sourccey \
    --robot.id=sourccey
```

# For hard reset:

```bash
uv run src/lerobot/scripts/sourccey/auto_calibrate.py \
    --robot.type=sourccey \
    --robot.id=sourccey \
    --full_reset=True
```

```bash
uv run src/lerobot/scripts/sourccey/motor_config.py \
    --robot.type=sourccey \
    --robot.id=sourccey \
    --baud_rate=1000000
```

# For Teleoperators

```bash
python src/lerobot/scripts/sourccey/auto_calibrate.py \
  --teleop.type=bi_sourccey_leader \
  --teleop.id=bi_sourccey_leader \
  --teleop.left_arm_port="COM3" \
<<<<<<< HEAD
  --teleop.right_arm_port="COM8"
=======
  --teleop.right_arm_port="COM5"
>>>>>>> 72923eab
```

```bash
python -m lerobot.calibrate \
    --teleop.type=sourccey_leader \
    --teleop.port=COM28 \
    --teleop.id=sourccey_leader
```

```bash
uv run src/lerobot/scripts/sourccey/motor_config.py \
    --teleop.type=bi_sourccey_leader \
    --teleop.id=bi_sourccey_leader \
    --teleop.left_arm_port="COM28" \
    --teleop.right_arm_port="COM4"
    --baud_rate=1000000
```

To teleoperate, SSH into your Raspberry Pi, navigate to the lerobot repo and run this command:

```
uv run -m lerobot.robots.sourccey.sourccey.sourccey.sourccey_host

uv run -m lerobot.robots.sourccey.sourccey.sourccey.sourccey_host_degrees
```

```
cat /etc/udev/rules.d/99-robot-hardware-ports.rules
```

```
uv run python src/lerobot/robots/sourccey/sourccey/protobuf/compile.py
```

```
nano ~/.cache/huggingface/lerobot/calibration/robots/sourccey_follower/sourccey_left.json
nano ~/.cache/huggingface/lerobot/calibration/robots/sourccey_follower/sourccey_right.json
cat ~/.cache/huggingface/lerobot/calibration/robots/sourccey_follower/sourccey_left.json
cat ~/.cache/huggingface/lerobot/calibration/robots/sourccey_follower/sourccey_right.json
```

###

Computer Commands

###

Then on your computer run the below source command then the teleoperate command

```
source .venv/bin/activate
```

```
python src/lerobot/control/sourccey/sourccey/teleoperate.py
```

```
python src/lerobot/control/sourccey/sourccey/record.py
```

```
python src/lerobot/control/sourccey/sourccey/replay.py
```

```
python src/lerobot/control/sourccey/sourccey/evaluate.py
```

---

Regenerating the Protobuf file

```
rm -rf src/lerobot/robots/sourccey/sourccey/protobuf/generated
uv run python src/lerobot/robots/sourccey/sourccey/protobuf/compile.py
```

ACT Training

```bash
python src/lerobot/scripts/train.py \
  --dataset.repo_id=local/sourccey-001__tape-cup1 \
  --policy.type=act \
  --output_dir=outputs/train/act__sourccey-001__tape-cup1 \
  --job_name=act__sourccey-001__tape-cup1 \
  --policy.device=cuda \
  --wandb.enable=false \
  --policy.push_to_hub=false \
  --steps=100000
```

python src/lerobot/scripts/lerobot_train.py \
 --dataset.repo_id=sourccey-003/sourccey-003**tape-cup**myles**combined \
 --policy.type=act \
 --output_dir=outputs/train/act**sourccey-003**tape-cup**myles**combined \
 --job_name=act**sourccey-003**tape-cup**myles\_\_combined \
 --policy.device=cuda \
 --wandb.enable=false \
 --policy.push_to_hub=false \
 --steps=200000 \
 --save_freq=20000

```bash
torchrun --nproc_per_node=2 src/lerobot/scripts/lerobot_train.py \
  --dataset.repo_id=sourccey-003/sourccey-003__tape-cup__myles__combined \
  --policy.type=act \
  --output_dir=outputs/train/act__sourccey-003__tape-cup__myles__combined \
  --job_name=act__sourccey-003__tape-cup__myles__combined  \
  --policy.device=cuda \
  --wandb.enable=false \
  --policy.push_to_hub=false \
  --steps=300000 \
  --save_freq=20000 \
  --batch_size=64 \
  --distributed_training=true \
  --num_gpus=2
```

---- Train on Pretrained SmolVLA model

```bash
CUDA_VISIBLE_DEVICES=0 python lerobot/scripts/train.py \
 --dataset.repo_id=local/sourccey_v2beta_towel_010_a \
 --policy.path=lerobot/smolvla_base \
 --policy.device=cuda \
 --output_dir=outputs/train/smolvla_base_sourccey_v2beta_towel_010_a \
 --job_name=smolvla_base_sourccey_v2beta_towel_010_a \
 --wandb.enable=false \
 --steps=100000 \
 --batch_size=4
```

```bash
torchrun --nproc_per_node=2 lerobot/scripts/train.py \
 --dataset.repo_id=local/sourccey_v2beta_towel_010_a \
 --policy.path=lerobot/smolvla_base \
 --policy.device=cuda \
 --output_dir=outputs/train/smolvla_base_sourccey_v2beta_towel_010_a \
 --job_name=smolvla_base_sourccey_v2beta_towel_010_a \
 --wandb.enable=false \
 --steps=100000 \
 --batch_size=8 \
 --distributed_training=true \
 --num_gpus=2
```

---

--steps=200000 \
 --batch_size=64 \

----- Combine Dataset functions

--DO NOT HAVE TRAILING COMMAS WHEN USING THE COMBINE DATASET IT WONT WORK
--AND WILL SEND YOU ON A WILD GOOSE CHASE BECAUSE THE ERROR IS NONSENSICAL!!!

```bash
python src/lerobot/scripts/sourccey/combine_datasets.py \
    --dataset_paths='[
      "sourccey-003/sourccey-003__tape-cup-1__myles",
      "sourccey-003/sourccey-003__tape-cup-2__myles",
      "sourccey-003/sourccey-003__tape-cup-3__myles",
      "sourccey-003/sourccey-003__tape-cup-4__myles",
      "sourccey-003/sourccey-003__tape-cup-5__myles",
      "sourccey-003/sourccey-003__tape-cup-6__myles",
      "sourccey-003/sourccey-003__tape-cup-7__myles",
      "sourccey-003/sourccey-003__tape-cup-8__myles",
      "sourccey-003/sourccey-003__tape-cup-9__myles",
      "sourccey-003/sourccey-003__tape-cup-10__myles",
      "sourccey-003/sourccey-003__tape-cup-11__myles",
      "sourccey-003/sourccey-003__tape-cup-12__myles",
      "sourccey-003/sourccey-003__tape-cup-13__myles",
      "sourccey-003/sourccey-003__tape-cup-14__myles",
      "sourccey-003/sourccey-003__tape-cup-15__myles",
      "sourccey-003/sourccey-003__tape-cup-16__myles",
      "sourccey-003/sourccey-003__tape-cup-17__myles",
      "sourccey-003/sourccey-003__tape-cup-18__myles",
      "sourccey-003/sourccey-003__tape-cup-19__myles",
      "sourccey-003/sourccey-003__tape-cup-20__myles",
      "sourccey-003/sourccey-003__tape-cup-21__myles",
      "sourccey-003/sourccey-003__tape-cup-22__myles",
      "sourccey-003/sourccey-003__tape-cup-23__myles",
      "sourccey-003/sourccey-003__tape-cup-24__myles",
      "sourccey-003/sourccey-003__tape-cup-25__myles"
    ]' \
    --output_path="sourccey-003/sourccey-003__tape-cup__myles__combined-1-25-4"
```

---

## -- SO100

python -m lerobot.find_port
python -m lerobot.find_cameras

python -m lerobot.record \
 --robot.type=so100_follower \
 --robot.port=/dev/ttyUSB0 \
 --robot.id=so100_follower \
 --robot.cameras="{laptop: {type: opencv, index_or_path: /dev/video0, width: 640, height: 480, fps: 30}}" \
 --teleop.type=so100_leader \
 --teleop.port=/dev/ttyUSB1 \
 --teleop.id=so100_leader \
 --dataset.repo_id=local/so100-001-test \
 --dataset.num_episodes=10 \
 --dataset.single_task="Grab the tap and put it in the cup" \
 --dataset.push_to_hub=false \
 --display_data=true

python -m lerobot.record \
 --robot.type=so100_follower \
 --robot.port=COM28 \
 --robot.id=so100_follower \
 --robot.cameras="{laptop: {type: opencv, index_or_path: 0, width: 640, height: 480, fps: 30}}" \
 --teleop.type=so100_leader \
 --teleop.port=COM29 \
 --teleop.id=so100_leader \
 --dataset.repo_id=local/so100-001-test \
 --dataset.num_episodes=10 \
 --dataset.single_task="Grab the tap and put it in the cup" \
 --dataset.push_to_hub=false \
 --display_data=true

torchrun --nproc_per_node=2 lerobot/scripts/train.py \
 --dataset.repo_id=local/so100-001-test \
 --policy.type=act \
 --output_dir=outputs/train/act_so100-001-test \
 --job_name=act_so100-001-test \
 --policy.device=cuda \
 --wandb.enable=false \
 --steps=100000 \
 --save_freq=10000 \
 --batch_size=32 \
 --distributed_training=true \
 --num_gpus=2

python -m lerobot.record \
 --robot.type=so100_follower \
 --robot.port=/dev/ttyUSB0 \
 --robot.id=so100_follower \
 --robot.cameras="{laptop: {type: opencv, index_or_path: 0, width: 640, height: 480, fps: 30}}" \
 --dataset.repo_id=local/eval_so100-001-test \
 --dataset.num_episodes=1 \
 --dataset.single_task="Grab the tap and put it in the cup" \
 --dataset.push_to_hub=false \
 --policy.path=outputs/train/act_so100-001-test/checkpoints/040000/pretrained_model \
 --display_data=true

## -- Server SO100

```
python -m lerobot.record
  --robot.type=so100_double_follower \
  --robot.left_port=/dev/robotLeft \
  --robot.right_port=/dev/ttyUSB2 \
  --robot.id=double_so100_follower \
  --robot.cameras="{ front: {type: opencv, index_or_path: '/dev/video0', width: 640, height: 480, fps: 30}, side: {type: opencv, index_or_path: '/dev/video2', width: 640, height: 480, fps: 30 }" \
  --teleop.type=so100_double_leader \
  --teleop.type=so100_double_leader \
  --teleop.left_port=/dev/ttyUSB1 \
  --teleop.right_port=/dev/ttyUSB0 \
  --teleop.id=so100_double_leader \
  --dataset.repo_id=local/double_so100_towelfold_000 \
  --dataset.num_episodes=1 \
  --dataset.single_task="Dual arm manipulation task" \
  --dataset.push_to_hub=false
```

---

## Sourccey SO100 Test

```
lerobot-teleoperate \
  --robot.type=bi_so100_follower \
  --robot.left_arm_port=/dev/robotLeftArm \
  --robot.right_arm_port=/dev/robotRightArm \
  --robot.id=bi_so100_follower \
  --robot.cameras="{ cameraFrontLeft: {type: opencv, index_or_path: '/dev/video2', width: 640, height: 360, fps: 30}, cameraFrontRight: {type: opencv, index_or_path: '/dev/cameraFrontRight', width: 640, height: 360, fps: 30 }, cameraWristLeft: {type: opencv, index_or_path: '/dev/video4', width: 640, height: 360, fps: 30}, cameraWristRight: {type: opencv, index_or_path: '/dev/video6', width: 640, height: 360, fps: 30} }" \
  --teleop.type=bi_so100_leader \
  --teleop.left_arm_port=/dev/ttyACM3 \
  --teleop.right_arm_port=/dev/ttyACM2 \
  --teleop.id=bi_so100_leader
```

```
nano ~/.cache/huggingface/lerobot/calibration/robots/so100_follower/bi_so100_follower_left.json
nano ~/.cache/huggingface/lerobot/calibration/robots/so100_follower/bi_so100_follower_right.json
cat ~/.cache/huggingface/lerobot/calibration/robots/so100_follower/bi_so100_follower_left.json
cat ~/.cache/huggingface/lerobot/calibration/robots/so100_follower/bi_so100_follower_right.json

nano ~/.cache/huggingface/lerobot/calibration/teleoperators/so100_leader/bi_so100_leader_left.json
nano ~/.cache/huggingface/lerobot/calibration/teleoperators/so100_leader/bi_so100_leader_right.json
cat ~/.cache/huggingface/lerobot/calibration/teleoperators/so100_leader/bi_so100_leader_left.json
cat ~/.cache/huggingface/lerobot/calibration/teleoperators/so100_leader/bi_so100_leader_right.json
```

```
lerobot-record \
  --robot.type=bi_so100_follower \
  --robot.left_arm_port=/dev/robotLeftArm \
  --robot.right_arm_port=/dev/robotRightArm \
  --robot.id=bi_so100_follower \
  --robot.cameras="{ cameraFrontLeft: {type: opencv, index_or_path: '/dev/video2', width: 640, height: 360, fps: 30}, cameraFrontRight: {type: opencv, index_or_path: '/dev/cameraFrontRight', width: 640, height: 360, fps: 30 }, cameraWristLeft: {type: opencv, index_or_path: '/dev/video4', width: 640, height: 360, fps: 30}, cameraWristRight: {type: opencv, index_or_path: '/dev/video6', width: 640, height: 360, fps: 30} }" \
  --teleop.type=bi_so100_leader \
  --teleop.left_arm_port=/dev/ttyACM3 \
  --teleop.right_arm_port=/dev/ttyACM2 \
  --teleop.id=bi_so100_leader \
  --dataset.repo_id=local/ai_test_2 \
  --dataset.num_episodes=10 \
  --dataset.episode_time_s=25 \
  --dataset.reset_time_s=5 \
  --dataset.single_task="Grab the tape and put it in the cup" \
  --dataset.push_to_hub=false
```

```
cd ~/Desktop/Projects/lerobot-vulcan-nightly
cd ~/.cache/huggingface/lerobot/local
rm -r ~/.cache/huggingface/lerobot/local/ai_test_2
```

python src/lerobot/scripts/train.py \
 --dataset.repo_id=local/sourccey-001**ai_test_6_shoulder-fast_chrism_combined \
 --policy.type=act \
 --output_dir=outputs/train/act**sourccey-001**ai_test_6_shoulder-fast_chrism_combined \
 --job_name=act**sourccey-001\_\_ai_test_6_shoulder-fast_chrism_combined \
 --policy.device=cuda \
 --save_freq=20000 \
 --policy.push_to_hub=false \
 --wandb.enable=false \
 --steps=40000

## Train command 08/19/2025

```
python src/lerobot/scripts/train.py \
  --dataset.repo_id=local/sourccey-001__ai_test_6_shoulder-fast_chrism_combined \
  --policy.type=act \
  --output_dir=outputs/train/act__sourccey-001__ai_test_6_shoulder-fast_chrism_combined \
  --job_name=act__sourccey-001__ai_test_6_shoulder-fast_chrism_combined \
  --policy.device=cuda \
  --save_freq=20000 \
  --policy.push_to_hub=false \
  --wandb.enable=false \
  --steps=40000
```

```
./venv/Scripts/python src/lerobot/scripts/train.py \
  --dataset.repo_id=local/sourccey-001__ai_test_6_shoulder-fast_chrism_combined \
  --policy.type=act \
  --output_dir=outputs/train/act__sourccey-001__ai_test_6_shoulder-fast_chrism_combined \
  --job_name=act__sourccey-001__ai_test_6_shoulder-fast_chrism_combined \
  --policy.device=cuda \
  --save_freq=20000 \
  --policy.push_to_hub=false \
  --wandb.enable=false \
  --steps=40000
```

```
.venv/Scripts/python src/lerobot/scripts/train.py \
  --dataset.repo_id=local/sourccey_v3beta-001__ai_test_9 \
  --policy.type=act \
  --output_dir=outputs/train/act__dtest__sourccey_v3beta-001__ai_test_9 \
  --job_name=act__sourccey-001__dtest__sourccey_v3beta-001__ai_test_9 \
  --policy.device=cuda \
  --save_freq=20000 \
  --policy.push_to_hub=false \
  --wandb.enable=false \
  --steps=20000
```

-- SO100

```bash
python -m lerobot.auto_calibrate \
    --robot.type=so100_follower \
    --robot.id=so100_follower-001 \
    --robot.port=COM37
```

```bash
python -m lerobot.auto_calibrate \
    --teleop.type=so100_leader \
    --teleop.id=so100_follower-001 \
    --teleop.port=COM38
```

```bash
python src/lerobot/teleoperate.py \
    --robot.type=so100_follower \
    --robot.port=COM37 \
    --robot.id=so100_follower-001 \
    --robot.cameras="{ main: {type: opencv, index_or_path: 0, width: 640, height: 480, fps: 30}}" \
    --teleop.type=so100_leader \
    --teleop.port=COM38 \
    --teleop.id=so100_follower-001 \
    --display_data=True
```

```bash
python src/lerobot/teleoperate.py
    --robot.type=so100_follower
    --robot.port=COM37
    --robot.id=so100_follower-001
    --teleop.type=so100_leader
    --teleop.port=COM7
    --teleop.id=so100_follower-001
    --display_data=true
    --robot.cameras={"main": { "type": opencv, "index_or_path": 0, "width": 640, "height": 480, "fps": 30}}
```

```bash
python src/lerobot/record.py \
    --robot.type=so100_follower \
    --robot.port=COM37 \
    --robot.id=so100_follower-001 \
    --robot.cameras="{'main': { 'type': opencv, 'index_or_path': 0, 'width': 640, 'height': 480, 'fps': 30}}" \
    --teleop.type=so100_leader \
    --teleop.port=COM7 \
    --teleop.id=so100_follower-001 \
    --dataset.repo_id=local/dataset \
    --dataset.num_episodes=3 \
    --dataset.episode_time_s=30 \
    --dataset.reset_time_s=1 \
    --dataset.single_task="Wave your hand" \
    --dataset.push_to_hub=false
```

```bash
python src/lerobot/replay.py \
    --robot.type=so100_follower \
    --robot.port=COM4 \
    --robot.id=so100_follower-001 \
    --robot.cameras="{ main: {type: opencv, index_or_path: 1, width: 640, height: 480, fps: 30}}" \
    --dataset.repo_id=local/dataset \
    --dataset.episode=0
```

```bash
python src/lerobot/scripts/train.py \
 --dataset.repo_id=so100_follower-001/dataset \
 --policy.type=act \
 --output_dir=outputs/train/act_model_1 \
 --job_name=act_model_1 \
 --policy.device=cuda \
 --batch_size=8 \
 --steps=1000 \
 --wandb.enable=false \
 --policy.push_to_hub=false
```

```bash
python src/lerobot/record.py \
    --robot.type=so100_follower \
    --robot.port=COM37 \
    --robot.id=so100_follower-001 \
    --robot.cameras="{'main': { 'type': opencv, 'index_or_path': 0, 'width': 640, 'height': 480, 'fps': 30}}" \
    --teleop.type=so100_leader \
    --teleop.port=COM7 \
    --teleop.id=so100_follower-001 \
    --dataset.repo_id=local/eval_dataset_testl \
    --dataset.num_episodes=3 \
    --dataset.episode_time_s=30 \
    --dataset.reset_time_s=5 \
    --dataset.single_task="Grab towel and fold it" \
    --dataset.push_to_hub=false \
    --policy.path=outputs/train/act_model_1/checkpoints/001000/pretrained_model
```

```
python src/lerobot/control/sourccey/sourccey/teleoperate.py \
  --id="sourccey"
  --remote_ip="192.168.1.237"
  --left_arm_port="COM3"
  --right_arm_port="COM8"
  --keyboard_port="keyboard"
  --fps=30
```<|MERGE_RESOLUTION|>--- conflicted
+++ resolved
@@ -38,11 +38,7 @@
   --teleop.type=bi_sourccey_leader \
   --teleop.id=bi_sourccey_leader \
   --teleop.left_arm_port="COM3" \
-<<<<<<< HEAD
   --teleop.right_arm_port="COM8"
-=======
-  --teleop.right_arm_port="COM5"
->>>>>>> 72923eab
 ```
 
 ```bash
