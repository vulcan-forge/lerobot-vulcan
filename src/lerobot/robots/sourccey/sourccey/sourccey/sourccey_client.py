# Copyright 2025 The HuggingFace Inc. team. All rights reserved.
# Copyright 2025 Vulcan Robotics, Inc. All rights reserved.
#
# Licensed under the Apache License, Version 2.0 (the "License");
# you may not use this file except in compliance with the License.
# You may obtain a copy of the License at
#
#     http://www.apache.org/licenses/LICENSE-2.0
#
# Unless required by applicable law or agreed to in writing, software
# distributed under the License is distributed on an "AS IS" BASIS,
# WITHOUT WARRANTIES OR CONDITIONS OF ANY KIND, either express or implied.
# See the License for the specific language governing permissions and
# limitations under the License.

import base64
import json
import logging
from functools import cached_property
import time
from typing import Any, Dict, Optional, Tuple

import cv2
import numpy as np
import zmq

from lerobot.utils.errors import DeviceAlreadyConnectedError, DeviceNotConnectedError

from lerobot.robots.robot import Robot
from .config_sourccey import SourcceyClientConfig

# Import protobuf modules
from ..protobuf.generated import sourccey_pb2
from ..protobuf.sourccey_protobuf import SourcceyProtobuf

class SourcceyClient(Robot):
    config_class = SourcceyClientConfig
    name = "sourccey_client"

    def __init__(self, config: SourcceyClientConfig):
        super().__init__(config)
        self.config = config
        self.id = config.id
        self.robot_type = config.type

        self.remote_ip = config.remote_ip
        self.port_zmq_cmd = config.port_zmq_cmd
        self.port_zmq_observations = config.port_zmq_observations

        self.teleop_keys = config.teleop_keys

        self.polling_timeout_ms = config.polling_timeout_ms
        self.connect_timeout_s = config.connect_timeout_s

        self.zmq_context = None
        self.zmq_cmd_socket = None
        self.zmq_observation_socket = None

        self.last_frames = {}
        self.last_remote_state = {}

        # Define three speed levels and a current index
        self.speed_levels = [
            {"x": 0.8,  "y": 0.8,  "z": 0.8, "theta": 0.8},   # slow
            {"x": 0.9, "y": 0.9, "z": 0.9, "theta": 0.9},  # medium
            {"x": 1.0,  "y": 1.0,  "z": 1.0, "theta": 1.0},   # fast
        ]
<<<<<<< HEAD
        self.speed_index = 1  # Start at half speed
=======
        self.speed_index = 1  # Start at medium speed (0.9)
>>>>>>> d411bdc6
        self.reversed = config.reversed

        self._is_connected = False
        self.logs = {}

        # Initialize protobuf converter
        self.protobuf_converter = SourcceyProtobuf()

        # Per-arm untorque toggle state and key edge detection
        self.untorque_left_active = False
        self.untorque_right_active = False
        self._prev_keys: set[str] = set()

        # Time of last command
        self._last_cmd_t = time.monotonic()
        self._slew_time_s = 0.25

        # max change in x.vel per second (tune this)
        self._x_accel = 10.0   # units: (x.vel units) / s
        self._x_decel = 10.0   # allow faster slowing down than speeding up (optional)
        self._x_cmd_smoothed = 0.0

    ###################################################################
    # Properties and Attributes
    ###################################################################
    @cached_property
    def _state_ft(self) -> dict[str, type]:
        return dict.fromkeys(
            (
                "left_shoulder_pan.pos",
                "left_shoulder_lift.pos",
                "left_elbow_flex.pos",
                "left_wrist_flex.pos",
                "left_wrist_roll.pos",
                "left_gripper.pos",
                "right_shoulder_pan.pos",
                "right_shoulder_lift.pos",
                "right_elbow_flex.pos",
                "right_wrist_flex.pos",
                "right_wrist_roll.pos",
                "right_gripper.pos",
                "x.vel",
                "y.vel",
                "z.vel",
                "theta.vel",
            ),
            float,
        )

    @cached_property
    def _state_order(self) -> tuple[str, ...]:
        return tuple(self._state_ft.keys())

    @cached_property
    def _cameras_ft(self) -> dict[str, tuple[int, int, int]]:
        return {name: (cfg.height, cfg.width, 3) for name, cfg in self.config.cameras.items()}

    @cached_property
    def observation_features(self) -> dict[str, type | tuple]:
        return {**self._state_ft, **self._cameras_ft}

    @cached_property
    def action_features(self) -> dict[str, type]:
        return self._state_ft

    @property
    def is_connected(self) -> bool:
        return self._is_connected

    @property
    def is_calibrated(self) -> bool:
        pass

    ###################################################################
    # Event Management
    ###################################################################
    def on_key_down(self, key_char: str) -> None:
        if key_char == self.teleop_keys["speed_up"]:
            self.speed_index = min(self.speed_index + 1, len(self.speed_levels) - 1)
            print(f"Speed index: {self.speed_index}")
        elif key_char == self.teleop_keys["speed_down"]:
            self.speed_index = max(self.speed_index - 1, 0)
            print(f"Speed index: {self.speed_index}")

    ###################################################################
    # Connection Management
    ###################################################################
    def connect(self) -> None:
        """Establishes ZMQ sockets with the remote mobile robot"""

        if self._is_connected:
            raise DeviceAlreadyConnectedError(
                "SourcceyClient is already connected. Do not run `robot.connect()` twice."
            )

        self.zmq_context = zmq.Context()
        self.zmq_cmd_socket = self.zmq_context.socket(zmq.PUSH)
        zmq_cmd_locator = f"tcp://{self.remote_ip}:{self.port_zmq_cmd}"
        self.zmq_cmd_socket.connect(zmq_cmd_locator)
        self.zmq_cmd_socket.setsockopt(zmq.CONFLATE, 1)

        self.zmq_observation_socket = self.zmq_context.socket(zmq.PULL)
        zmq_observations_locator = f"tcp://{self.remote_ip}:{self.port_zmq_observations}"
        self.zmq_observation_socket.connect(zmq_observations_locator)
        self.zmq_observation_socket.setsockopt(zmq.CONFLATE, 1)

        poller = zmq.Poller()
        poller.register(self.zmq_observation_socket, zmq.POLLIN)
        socks = dict(poller.poll(self.connect_timeout_s * 1000))
        if self.zmq_observation_socket not in socks or socks[self.zmq_observation_socket] != zmq.POLLIN:
            raise DeviceNotConnectedError("Timeout waiting for Sourccey Host to connect expired.")

        self._is_connected = True

    def calibrate(self) -> None:
        pass

    def configure(self):
        pass

    def disconnect(self):
        """Cleans ZMQ comms"""

        if not self._is_connected:
            raise DeviceNotConnectedError(
                "SourcceyClient is not connected. You need to run `robot.connect()` before disconnecting."
            )
        self.zmq_observation_socket.close()
        self.zmq_cmd_socket.close()
        self.zmq_context.term()
        self._is_connected = False

    ###################################################################
    # Data Management
    ###################################################################
    def get_observation(self) -> dict[str, Any]:
        """
        Capture observations from the remote robot: current follower arm positions,
        present wheel speeds (converted to body-frame velocities: x, y, theta),
        and a camera frame. Receives over ZMQ, translate to body-frame vel
        """
        if not self._is_connected:
            raise DeviceNotConnectedError("SourcceyClient is not connected. You need to run `robot.connect()`.")

        frames, obs_dict = self._get_data()

        # Loop over each configured camera
        for cam_name, frame in frames.items():
            if frame is None:
                logging.warning("Frame is None")
                frame = np.zeros((640, 480, 3), dtype=np.uint8)
            obs_dict[cam_name] = frame

        return obs_dict

    def send_action(self, action: dict[str, Any]) -> dict[str, Any]:
        """Command sourccey to move to a target joint configuration. Translates to motor space + sends over ZMQ

        Args:
            action (np.ndarray): array containing the goal positions for the motors.

        Raises:
            RobotDeviceNotConnectedError: if robot is not connected.

        Returns:
            np.ndarray: the action sent to the motors, potentially clipped.
        """
        if not self._is_connected:
            raise DeviceNotConnectedError(
                "ManipulatorRobot is not connected. You need to run `robot.connect()`."
            )

        # Convert action to protobuf and send
        robot_action = self.protobuf_converter.action_to_protobuf(action)
        self.zmq_cmd_socket.send(robot_action.SerializeToString())

        # TODO(Steven): Remove the np conversion when it is possible to record a non-numpy array value
        actions = np.array([action.get(k, 0.0) for k in self._state_order], dtype=np.float32)

        action_sent = {key: actions[i] for i, key in enumerate(self._state_order)}
        action_sent["action"] = actions
        return action_sent

    ###################################################################
    # Private Data Management
    ###################################################################
    def _get_data(self) -> Tuple[Dict[str, np.ndarray], Dict[str, Any], Dict[str, Any]]:
        """
        Polls the video socket for the latest observation data.

        Attempts to retrieve and decode the latest message within a short timeout.
        If successful, updates and returns the new frames, speed, and arm state.
        If no new data arrives or decoding fails, returns the last known values.
        """

        # 1. Get the latest message bytes from the socket
        latest_message_bytes = self._poll_and_get_latest_message()

        # 2. If no message, return cached data
        if latest_message_bytes is None:
            return self.last_frames, self.last_remote_state

        # 3. Parse the protobuf message
        try:
            robot_state = sourccey_pb2.SourcceyRobotState()
            robot_state.ParseFromString(latest_message_bytes)
            observation = self.protobuf_converter.protobuf_to_observation(robot_state)
        except Exception as e:
            logging.error(f"Error parsing protobuf observation: {e}")
            return self.last_frames, self.last_remote_state

        # 4. If protobuf parsing failed, return cached data
        if observation is None:
            return self.last_frames, self.last_remote_state

        # 5. Process the valid observation data
        try:
            new_frames, new_state = self._remote_state_from_obs(observation)
        except Exception as e:
            logging.error(f"Error processing observation data, serving last observation: {e}")
            return self.last_frames, self.last_remote_state

        self.last_frames = new_frames
        self.last_remote_state = new_state

        return new_frames, new_state

    ###################################################################
    # Private Message and Parsing Functions
    ###################################################################
    def _poll_and_get_latest_message(self) -> Optional[bytes]:
        """Polls the ZMQ socket for a limited time and returns the latest message bytes."""
        poller = zmq.Poller()
        poller.register(self.zmq_observation_socket, zmq.POLLIN)

        try:
            socks = dict(poller.poll(self.polling_timeout_ms))
        except zmq.ZMQError as e:
            logging.error(f"ZMQ polling error: {e}")
            return None

        if self.zmq_observation_socket not in socks:
            logging.info("No new data available within timeout.")
            return None

        last_msg = None
        while True:
            try:
                msg = self.zmq_observation_socket.recv(zmq.NOBLOCK)
                last_msg = msg
            except zmq.Again:
                break

        if last_msg is None:
            logging.warning("Poller indicated data, but failed to retrieve message.")

        return last_msg

    def _parse_observation_json(self, obs_string: str) -> Optional[Dict[str, Any]]:
        """Parses the JSON observation string."""
        try:
            return json.loads(obs_string)
        except json.JSONDecodeError as e:
            logging.error(f"Error decoding JSON observation: {e}")
            return None

    def _decode_image_from_b64(self, image_b64: str) -> Optional[np.ndarray]:
        """Decodes a base64 encoded image string to an OpenCV image."""
        if not image_b64:
            return None
        try:
            jpg_data = base64.b64decode(image_b64)
            np_arr = np.frombuffer(jpg_data, dtype=np.uint8)
            frame = cv2.imdecode(np_arr, cv2.IMREAD_COLOR)
            if frame is None:
                logging.warning("cv2.imdecode returned None for an image.")
            return frame
        except (TypeError, ValueError) as e:
            logging.error(f"Error decoding base64 image data: {e}")
            return None

    def _remote_state_from_obs(
        self, observation: Dict[str, Any]
    ) -> Tuple[Dict[str, np.ndarray], Dict[str, Any]]:
        """Extracts frames, and state from the parsed observation."""
        flat_state = {key: observation.get(key, 0.0) for key in self._state_order}

        state_vec = np.array([flat_state[key] for key in self._state_order], dtype=np.float32)

        obs_dict: Dict[str, Any] = {**flat_state, "observation.state": state_vec}

        # Decode images
        current_frames: Dict[str, np.ndarray] = {}
        for cam_name, image_data in observation.items():
            if cam_name not in self._cameras_ft:
                continue

            # Handle both numpy arrays (from protobuf) and base64 strings (legacy)
            if isinstance(image_data, np.ndarray):
                current_frames[cam_name] = image_data
            elif isinstance(image_data, str):
                frame = self._decode_image_from_b64(image_data)
                if frame is not None:
                    current_frames[cam_name] = frame

        return current_frames, obs_dict

    ###################################################################
    # Private Control Functions
    ###################################################################
    def _from_keyboard_to_base_action(self, pressed_keys: np.ndarray):
        reversed = self.reversed
        speed_setting = self.speed_levels[self.speed_index]
        x_speed = speed_setting["x"]
        y_speed = speed_setting["y"]
        z_speed = speed_setting["z"]
        theta_speed = speed_setting["theta"]

        pressed = set(pressed_keys)

        x_cmd = 0.0
        y_cmd = 0.0
        z_cmd = 0.0
        theta_cmd = 0.0
        x_cmd_target = 0.0

        if self.teleop_keys["forward"] in pressed:
            if reversed:
                x_cmd_target -= x_speed
            else:
                x_cmd_target += x_speed
        if self.teleop_keys["backward"] in pressed:
            if reversed:
                x_cmd_target += x_speed
            else:
                x_cmd_target -= x_speed
        if self.teleop_keys["left"] in pressed:
            if reversed:
                y_cmd -= y_speed
            else:
                y_cmd += y_speed
        if self.teleop_keys["right"] in pressed:
            if reversed:
                y_cmd += y_speed
            else:
                y_cmd -= y_speed
        if self.teleop_keys["up"] in pressed:
            if reversed:
                z_cmd -= z_speed
            else:
                z_cmd += z_speed
        if self.teleop_keys["down"] in pressed:
            if reversed:
                z_cmd += z_speed
            else:
                z_cmd -= z_speed
        if self.teleop_keys["rotate_left"] in pressed:
            if reversed:
                theta_cmd -= theta_speed
            else:
                theta_cmd += theta_speed
        if self.teleop_keys["rotate_right"] in pressed:
            if reversed:
                theta_cmd += theta_speed
            else:
                theta_cmd -= theta_speed

        now = time.monotonic()
        dt = now - self._last_cmd_t
        self._last_cmd_t = now
        dt = max(0.0, min(dt, self._slew_time_s))  # cap big jumps if the loop stalls

        self._x_cmd_smoothed = self._slew(
            current=self._x_cmd_smoothed,
            target=x_cmd_target,
            dt=dt,
            up_rate=self._x_accel,
            down_rate=self._x_decel,
        )
        x_cmd = float(self._x_cmd_smoothed)

        action = {
            "x.vel": x_cmd,
            "y.vel": y_cmd,
            "z.vel": z_cmd,
            "theta.vel": theta_cmd,
        }

        # Integrated keyboard controls: toggle per-arm untorque on key press (edge-triggered)
        try:
            left_key = self.teleop_keys.get("untorque_left")
            right_key = self.teleop_keys.get("untorque_right")

            if left_key and (left_key in pressed) and (left_key not in self._prev_keys):
                self.untorque_left_active = not self.untorque_left_active
            if right_key and (right_key in pressed) and (right_key not in self._prev_keys):
                self.untorque_right_active = not self.untorque_right_active

            # Always include current flags so host can enforce per-arm blocking
            action["untorque_left"] = self.untorque_left_active
            action["untorque_right"] = self.untorque_right_active

            self._prev_keys = pressed
        except Exception:
            pass

        return action

    def _from_analog_to_base_action(self, x: float, y: float, z: float, theta: float):
        """Map analog base inputs (in [-1,1]) through the same speed scaling used for keyboard.

        Ensures behavior is consistent with `_from_keyboard_to_base_action` speed levels.
        """
        # Clamp to [-1, 1]
        x_in = max(-1.0, min(1.0, float(x)))
        y_in = max(-1.0, min(1.0, float(y)))
        z_in = max(-1.0, min(1.0, float(z)))
        theta_in = max(-1.0, min(1.0, float(theta)))

        speed_setting = self.speed_levels[self.speed_index]
        x_speed = speed_setting["x"]
        y_speed = speed_setting["y"]
        z_speed = speed_setting["z"]
        theta_speed = speed_setting["theta"]

        return {
            "x.vel": float(x_in * x_speed),
            "y.vel": float(y_in * y_speed),
            "z.vel": float(z_in * z_speed),
            "theta.vel": float(theta_in * theta_speed),
        }

    def _slew(self, current: float, target: float, dt: float, up_rate: float, down_rate: float) -> float:
        delta = target - current
        # If delta would reduce |current| (i.e., braking toward 0), use down_rate, else up_rate.
        rate = down_rate if (current != 0.0 and (current * delta) < 0.0) else up_rate
        max_step = rate * dt
        if delta > max_step:
            return current + max_step
        if delta < -max_step:
            return current - max_step
        return target
<|MERGE_RESOLUTION|>--- conflicted
+++ resolved
@@ -65,11 +65,7 @@
             {"x": 0.9, "y": 0.9, "z": 0.9, "theta": 0.9},  # medium
             {"x": 1.0,  "y": 1.0,  "z": 1.0, "theta": 1.0},   # fast
         ]
-<<<<<<< HEAD
-        self.speed_index = 1  # Start at half speed
-=======
         self.speed_index = 1  # Start at medium speed (0.9)
->>>>>>> d411bdc6
         self.reversed = config.reversed
 
         self._is_connected = False
