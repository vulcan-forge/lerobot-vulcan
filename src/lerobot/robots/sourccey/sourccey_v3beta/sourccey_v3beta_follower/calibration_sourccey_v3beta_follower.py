import json
import logging
import time
from pathlib import Path
<<<<<<< HEAD
from typing import Any, Dict, Tuple
from venv import logger
=======
from typing import Any, Dict

logger = logging.getLogger(__name__)
>>>>>>> 498e6e36

from lerobot.motors.feetech.feetech import OperatingMode
from lerobot.motors.motors_bus import MotorCalibration
from lerobot.robots.sourccey.sourccey_v3beta.sourccey_v3beta_follower.config_sourccey_v3beta_follower import SourcceyV3BetaFollowerConfig

class SourcceyV3BetaFollowerCalibrator:
    """Handles calibration operations for Sourccey V3Beta robots."""

    def __init__(self, robot):
        self.robot = robot

    def manual_calibrate(self) -> Dict[str, MotorCalibration]:
        """Perform manual calibration with user interaction."""
        if self.robot.calibration:
            # Calibration file exists, ask user whether to use it or run new calibration
            user_input = input(
                f"Press ENTER to use provided calibration file associated with the id {self.robot.id}, or type 'c' and press ENTER to run calibration: "
            )
            if user_input.strip().lower() != "c":
                logger.info(f"Writing calibration file associated with the id {self.robot.id} to the motors")
                self.robot.bus.write_calibration(self.robot.calibration)
                return self.robot.calibration

        logger.info(f"\nRunning calibration of robot {self.robot.id}")
        self.robot.bus.disable_torque()
        for motor in self.robot.bus.motors:
            self.robot.bus.write("Operating_Mode", motor, OperatingMode.POSITION.value)

        input(f"Move robot to the middle of its range of motion and press ENTER....")
        homing_offsets = self.robot.bus.set_half_turn_homings()

        full_turn_motor = "wrist_roll"
        unknown_range_motors = [motor for motor in self.robot.bus.motors if motor != full_turn_motor]
        print(
            f"Move all joints except '{full_turn_motor}' sequentially through their "
            "entire ranges of motion.\nRecording positions. Press ENTER to stop..."
        )
        range_mins, range_maxes = self.robot.bus.record_ranges_of_motion(unknown_range_motors)
        range_mins[full_turn_motor] = 0
        range_maxes[full_turn_motor] = 4095

        self.robot.calibration = self._create_calibration_dict(homing_offsets, range_mins, range_maxes)
        self.robot.bus.write_calibration(self.robot.calibration)
        self._save_calibration()
        print("Calibration saved to", self.robot.calibration_fpath)
        return self.robot.calibration

    def auto_calibrate(self, reversed: bool = False, full_reset: bool = False) -> Dict[str, MotorCalibration]:
        """Automatically calibrate the robot using current monitoring to detect mechanical limits.

        This method performs automatic calibration by:
        1. Adjusting calibration so current physical positions become desired logical positions
        2. Detecting mechanical limits using current monitoring (if full_reset=True)
        3. Setting homing offsets to center the range around the middle of detected limits
        4. Writing calibration to motors and saving to file

        WARNING: This process involves moving the robot to find limits.
        Ensure the robot arm is clear of obstacles and people during calibration.
        """
        logger.info(f"Starting automatic calibration of robot {self.robot.id}")
        logger.warning("WARNING: Robot will move to detect mechanical limits. Ensure clear workspace!")

        # Step 1: Adjust calibration so current positions become desired logical positions
        logger.info("Adjusting calibration to align current positions with desired logical positions...")
        homing_offsets = self._initialize_calibration(reversed)

        # If hard_reset is False, we don't need to detect mechanical limits
        # Only detect mechanical limits if the customer is doing a hard reset
        detected_ranges = {}
        if full_reset:
            # Step 2: Detect actual mechanical limits using current monitoring
            # Note: Torque will be enabled during limit detection
            logger.info("Detecting mechanical limits using current monitoring...")
            detected_ranges = self._detect_mechanical_limits(reversed)

            # Step 3: Disable torque for safety before setting homing offsets
            logger.info("Disabling torque for safety...")
            self.robot.bus.disable_torque()
        else:
            # If we are not doing a full reset, we should manually set the range of motions
            # the homing offsets are set in the _initialize_calibration function
            # Manually get range of motions from the default calibration file
            default_calibration = self._load_default_calibration(reversed)
            for motor, m in self.robot.bus.motors.items():
                detected_ranges[motor] = {
                    "min": default_calibration[motor]["range_min"],
                    "max": default_calibration[motor]["range_max"],
                }

        # Step 4: Create calibration dictionary
        self.robot.calibration = self._create_calibration_dict(homing_offsets, detected_ranges)

        # Step 5: Write calibration to motors and save
        self.robot.bus.write_calibration(self.robot.calibration)
        self._save_calibration()
        logger.info(f"Automatic calibration completed and saved to {self.robot.calibration_fpath}")
        return self.robot.calibration

    def _create_calibration_dict(self, homing_offsets: Dict[str, int],
                                range_data: Dict[str, Any], range_maxes: Dict[str, int] = None) -> Dict[str, MotorCalibration]:
        """Create calibration dictionary from homing offsets and range data.
        
        Supports both formats:
        - Old format: range_data=range_mins, range_maxes=range_maxes
        - New format: range_data=detected_ranges (with {"min": x, "max": y} structure)
        """
        calibration = {}
        for motor, m in self.robot.bus.motors.items():
            drive_mode = 1 if motor == "shoulder_lift" or (self.robot.config.orientation == "right" and motor == "gripper") else 0

            # Handle both old format (range_mins/range_maxes) and new format (detected_ranges)
            if range_maxes is not None:
                # Old format: range_data is range_mins, range_maxes is provided
                range_min = range_data[motor]
                range_max = range_maxes[motor]
            else:
                # New format: range_data is detected_ranges with {"min": x, "max": y} structure
                if isinstance(range_data[motor], dict):
                    range_min = range_data[motor]["min"]
                    range_max = range_data[motor]["max"]
                else:
                    # Fallback: assume range_data[motor] is the value itself
                    range_min = range_data[motor]
                    range_max = range_data[motor]

            calibration[motor] = MotorCalibration(
                id=m.id,
                drive_mode=drive_mode,
                homing_offset=homing_offsets[motor],
                range_min=range_min,
                range_max=range_max,
            )
        return calibration

    def _initialize_calibration(self, reversed: bool = False) -> Dict[str, int]:
        """Initialize the calibration of the robot."""
        # Set all motors to half turn homings except shoulder_lift
        homing_offsets = self.robot.bus.set_half_turn_homings()
        shoulder_lift_homing_offset = self.robot.bus.set_position_homings({"shoulder_lift": 296 if reversed else 3800})
        homing_offsets["shoulder_lift"] = shoulder_lift_homing_offset["shoulder_lift"]
        return homing_offsets

    def _load_default_calibration(self, reversed: bool = False) -> Dict[str, Any]:
        """Load default calibration from file."""
        # Get the directory of the current file
        current_dir = Path(__file__).parent
        # Navigate to the sourccey_v3beta directory where the calibration files are located
        calibration_dir = current_dir.parent / "sourccey_v3beta"

        if reversed:
            calibration_file = calibration_dir / "left_arm_default_calibration.json"
        else:
            calibration_file = calibration_dir / "right_arm_default_calibration.json"

        # Create the calibration directory if it doesn't exist
        calibration_dir.mkdir(parents=True, exist_ok=True)

        # If the calibration file doesn't exist, create it with default values
        if not calibration_file.exists():
            logger.info(f"Calibration file {calibration_file} not found. Creating default calibration...")
            default_calibration = self._create_default_calibration(reversed)
            with open(calibration_file, "w") as f:
                json.dump(default_calibration, f, indent=4)
            logger.info(f"Created default calibration file: {calibration_file}")

        with open(calibration_file, "r") as f:
            return json.load(f)

    def _create_default_calibration(self, reversed: bool = False) -> Dict[str, Any]:
        """Create default calibration data for the robot."""
        if reversed:
            # Left arm calibration (IDs 1-6)
            return {
                "shoulder_pan": {
                    "id": 1,
                    "drive_mode": 0,
                    "homing_offset": 2035,
                    "range_min": 970,
                    "range_max": 3095
                },
                "shoulder_lift": {
                    "id": 2,
                    "drive_mode": 1,
                    "homing_offset": 660,
                    "range_min": 0,
                    "range_max": 3800
                },
                "elbow_flex": {
                    "id": 3,
                    "drive_mode": 0,
                    "homing_offset": -1515,
                    "range_min": 200,
                    "range_max": 3800
                },
                "wrist_flex": {
                    "id": 4,
                    "drive_mode": 0,
                    "homing_offset": -1100,
                    "range_min": 850,
                    "range_max": 3350
                },
                "wrist_roll": {
                    "id": 5,
                    "drive_mode": 0,
                    "homing_offset": 975,
                    "range_min": 0,
                    "range_max": 4095
                },
                "gripper": {
                    "id": 6,
                    "drive_mode": 0,
                    "homing_offset": 1640,
                    "range_min": 425,
                    "range_max": 2047
                }
            }
        else:
            # Right arm calibration (IDs 7-12)
            return {
                "shoulder_pan": {
                    "id": 7,
                    "drive_mode": 0,
                    "homing_offset": 2000,
                    "range_min": 925,
                    "range_max": 3050
                },
                "shoulder_lift": {
                    "id": 8,
                    "drive_mode": 1,
                    "homing_offset": 1645,
                    "range_min": 296,
                    "range_max": 4095
                },
                "elbow_flex": {
                    "id": 9,
                    "drive_mode": 0,
                    "homing_offset": 20,
                    "range_min": 275,
                    "range_max": 3850
                },
                "wrist_flex": {
                    "id": 10,
                    "drive_mode": 0,
                    "homing_offset": 1960,
                    "range_min": 770,
                    "range_max": 3350
                },
                "wrist_roll": {
                    "id": 11,
                    "drive_mode": 0,
                    "homing_offset": 1025,
                    "range_min": 75,
                    "range_max": 4020
                },
                "gripper": {
                    "id": 12,
                    "drive_mode": 1,
                    "homing_offset": 515,
                    "range_min": 425,
                    "range_max": 2047
                }
            }

    def _detect_mechanical_limits(self, reversed: bool = False) -> Dict[str, Dict[str, float]]:
        """Detect the mechanical limits of the robot using current monitoring.

        This function moves each motor incrementally while monitoring current draw.
        When a motor hits a mechanical limit, the current will spike, indicating
        the limit has been reached.

        Search ranges:
        - shoulder_lift: 4096 steps in negative direction only, double step size and current threshold
        - All other motors: 2048 steps in both positive and negative directions

        Returns:
            dict[str, dict[str, float]]: Dictionary mapping motor names to their
            detected min/max position limits.
        """
        logger.info("Starting mechanical limit detection...")

        # Enable torque for all motors to allow movement
        self.robot.bus.enable_torque()

        # Get current positions as starting points
        start_positions = self.robot.bus.sync_read("Present_Position", normalize=False)
        reset_positions = start_positions.copy()
        reset_positions['shoulder_lift'] = 1792 if reversed else 2304 # Manually set shoulder_lift to half way position

        # Initialize results dictionary
        detected_ranges = {}

        # Base parameters
        base_step_size = 50
        settle_time = 0.1

        # Motor-specific configuration
        motor_configs = {
            "shoulder_lift": {
                "search_range": 3800,
                "search_step": base_step_size * 2,
                "max_current": self.robot.config.max_current_calibration_threshold * 5,
                "search_positive": reversed,
                "search_negative": not reversed
            },
            "gripper": {
                "search_range": 1664,
                "search_step": base_step_size,
                "max_current": self.robot.config.max_current_calibration_threshold,
                "search_positive": False,
                "search_negative": True
            }
        }

        # Default configuration for all other motors
        default_config = {
            "search_range": 2048,
            "search_step": base_step_size,
            "max_current": self.robot.config.max_current_calibration_threshold,
            "search_positive": True,
            "search_negative": True
        }

        for motor_name in self.robot.bus.motors:
            logger.info(f"Detecting limits for motor: {motor_name}")

            # Get motor-specific configuration or use default
            config = motor_configs.get(motor_name, default_config)

            # Get current position
            start_pos = start_positions[motor_name]
            reset_pos = reset_positions[motor_name]
            min_pos = start_pos
            max_pos = start_pos

            # Determine search order based on reversed flag
            if reversed:
                search_order = [("negative", config["search_negative"]), ("positive", config["search_positive"])]
            else:
                search_order = [("positive", config["search_positive"]), ("negative", config["search_negative"])]

            # Execute searches in the determined order
            for direction, should_search in search_order:
                if not should_search:
                    logger.info(f"  Skipping {direction} direction for {motor_name}")
                    continue

                logger.info(f"  Testing {direction} direction for {motor_name} (range: {config['search_range']})")
                current_pos = start_pos
                steps_taken = 0
                max_steps = config["search_range"] // config["search_step"]

                while steps_taken < max_steps:
                    if direction == "positive":
                        target_pos = current_pos + config["search_step"]
                    else:
                        target_pos = current_pos - config["search_step"]

                    self.robot.bus.write("Goal_Position", motor_name, target_pos, normalize=False)

                    # Wait for movement to settle
                    time.sleep(settle_time)

                    # Check current draw with retry logic
                    current, limit_reached = self._read_calibration_current(motor_name)
                    if current > config["max_current"]:
                        actual_pos = self.robot.bus.read("Present_Position", motor_name, normalize=False)
                        logger.info(f"    Hit {direction} limit for {motor_name} at position {actual_pos} (current: {current}mA)")
                        if direction == "positive":
                            max_pos = actual_pos
                        else:
                            min_pos = actual_pos
                        break

                    current_pos = target_pos
                    steps_taken += 1
                else:
                    logger.info(f"    Reached search range limit ({config['search_range']}) for {motor_name} {direction} direction")
                    actual_pos = self.robot.bus.read("Present_Position", motor_name, normalize=False)
                    if direction == "positive":
                        max_pos = actual_pos
                    else:
                        min_pos = actual_pos

                # Reset to middle position after each direction test
                self._move_calibration_slow(motor_name, reset_pos, duration=3.0)
                time.sleep(settle_time * 5)

            # Store detected range
            detected_ranges[motor_name] = {
                "min": int(min_pos),  # Convert to int
                "max": int(max_pos)   # Convert to int
            }

            logger.info(f"  Detected range for {motor_name}: {min_pos} to {max_pos}")

        # Reset all motors to their start positions (Just the shoulder lift is out of position)
        reset_motor = "shoulder_lift"
        self._move_calibration_slow(reset_motor, start_positions[reset_motor], duration=3.0)

        logger.info("Mechanical limit detection completed")
        return detected_ranges

    def _read_calibration_current(self, motor_name: str, max_retries: int = 3, base_delay: float = 0.1) -> tuple[float, bool]:
        """Read the calibration current of the robot with exponential backoff retry.

        Args:
            motor_name: Name of the motor to read current from
            max_retries: Maximum number of retry attempts (default: 3)
            base_delay: Base delay in seconds for exponential backoff (default: 0.1s)

        Returns:
            Current reading in mA, and a boolean indicating if the limit was reached
        """
        for attempt in range(max_retries + 1):
            try:
                current = self.robot.bus.read("Present_Current", motor_name, normalize=False)
                return current, False
            except Exception as e:
                if "Overload error" in str(e):
                    # Overload error indicates mechanical limit reached
                    logger.info(f"    Hit limit for {motor_name} (overload error)")
                    return 1001, True

                if attempt == max_retries:
                    # Final attempt failed, log error and return default value
                    logger.error(f"Error reading calibration current for {motor_name} after {max_retries + 1} attempts: {e}")
                    return 1001, False
                else:
                    # Calculate exponential backoff delay
                    delay = base_delay * (2 ** attempt)
                    logger.warning(f"Attempt {attempt + 1} failed for {motor_name}: {e}. Retrying in {delay:.3f}s...")
                    time.sleep(delay)

        # This should never be reached, but just in case
        return 1001, False

    def _move_calibration_slow(self, motor_name: str, target_position: float, duration: float = 3.0,
                             steps_per_second: float = 10.0, max_retries: int = 3) -> bool:
        """Move a single motor slowly to target position during calibration.

        This function moves the motor in small steps over the specified duration
        to prevent high g-forces that could damage the robot during calibration.

        Args:
            motor_name: Name of the motor to move
            target_position: Target position to move to
            duration: Time in seconds to complete the movement (default: 3.0s)
            steps_per_second: Number of position updates per second (default: 10Hz)
            max_retries: Maximum retries for each position write (default: 3)

        Returns:
            True if movement completed successfully, False otherwise
        """
        try:
            # Get current position
            current_position = self.robot.bus.read("Present_Position", motor_name, normalize=False)

            # Calculate movement parameters
            total_steps = int(duration * steps_per_second)
            step_time = duration / total_steps

            logger.info(f"Moving {motor_name} from {current_position:.1f} to {target_position:.1f} over {duration}s")

            # Move in small steps
            for step in range(total_steps + 1):  # +1 to include final position
                # Calculate interpolation factor (0 to 1)
                t = step / total_steps

                # Interpolate between current and target position
                interpolated_position = current_position + t * (target_position - current_position)

                # Convert to integer for motor bus
                interpolated_position_int = int(round(interpolated_position))

                # Write position with retry logic
                self.robot.bus.write("Goal_Position", motor_name, interpolated_position_int, normalize=False)

                # Wait for next step (except on final step)
                if step < total_steps:
                    time.sleep(step_time)

            logger.info(f"Successfully moved {motor_name} to {target_position:.1f}")
            return True

        except Exception as e:
            logger.error(f"Error during slow movement of {motor_name}: {e}")
            return False

    def _save_calibration(self) -> None:
        """Save calibration to file."""
        self.robot.bus.write_calibration(self.robot.calibration)
        self.robot._save_calibration()<|MERGE_RESOLUTION|>--- conflicted
+++ resolved
@@ -2,14 +2,8 @@
 import logging
 import time
 from pathlib import Path
-<<<<<<< HEAD
 from typing import Any, Dict, Tuple
 from venv import logger
-=======
-from typing import Any, Dict
-
-logger = logging.getLogger(__name__)
->>>>>>> 498e6e36
 
 from lerobot.motors.feetech.feetech import OperatingMode
 from lerobot.motors.motors_bus import MotorCalibration
