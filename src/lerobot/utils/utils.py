#!/usr/bin/env python

# Copyright 2024 The HuggingFace Inc. team. All rights reserved.
#
# Licensed under the Apache License, Version 2.0 (the "License");
# you may not use this file except in compliance with the License.
# You may obtain a copy of the License at
#
#     http://www.apache.org/licenses/LICENSE-2.0
#
# Unless required by applicable law or agreed to in writing, software
# distributed under the License is distributed on an "AS IS" BASIS,
# WITHOUT WARRANTIES OR CONDITIONS OF ANY KIND, either express or implied.
# See the License for the specific language governing permissions and
# limitations under the License.
import logging
import os
import platform
import select
import subprocess
import sys
import time
from copy import copy, deepcopy
from datetime import datetime
from pathlib import Path
from statistics import mean

import numpy as np
import torch
from accelerate import Accelerator
from datasets.utils.logging import disable_progress_bar, enable_progress_bar


def inside_slurm():
    """Check whether the python process was launched through slurm"""
    # TODO(rcadene): return False for interactive mode `--pty bash`
    return "SLURM_JOB_ID" in os.environ


def auto_select_torch_device() -> torch.device:
    """Tries to select automatically a torch device."""
    if torch.cuda.is_available():
        logging.info("Cuda backend detected, using cuda.")
        return torch.device("cuda")
    elif torch.backends.mps.is_available():
        logging.info("Metal backend detected, using mps.")
        return torch.device("mps")
    elif torch.xpu.is_available():
        logging.info("Intel XPU backend detected, using xpu.")
        return torch.device("xpu")
    else:
        logging.warning("No accelerated backend detected. Using default cpu, this will be slow.")
        return torch.device("cpu")


# TODO(Steven): Remove log. log shouldn't be an argument, this should be handled by the logger level
def get_safe_torch_device(try_device: str, log: bool = False) -> torch.device:
    """Given a string, return a torch.device with checks on whether the device is available."""
    try_device = str(try_device)
    if try_device.startswith("cuda"):
        assert torch.cuda.is_available()
        device = torch.device(try_device)
    elif try_device == "mps":
        assert torch.backends.mps.is_available()
        device = torch.device("mps")
    elif try_device == "xpu":
        assert torch.xpu.is_available()
        device = torch.device("xpu")
    elif try_device == "cpu":
        device = torch.device("cpu")
        if log:
            logging.warning("Using CPU, this will be slow.")
    else:
        device = torch.device(try_device)
        if log:
            logging.warning(f"Using custom {try_device} device.")
    return device


def get_safe_dtype(dtype: torch.dtype, device: str | torch.device):
    """
    mps is currently not compatible with float64
    """
    if isinstance(device, torch.device):
        device = device.type
    if device == "mps" and dtype == torch.float64:
        return torch.float32
    if device == "xpu" and dtype == torch.float64:
        if hasattr(torch.xpu, "get_device_capability"):
            device_capability = torch.xpu.get_device_capability()
            # NOTE: Some Intel XPU devices do not support double precision (FP64).
            # The `has_fp64` flag is returned by `torch.xpu.get_device_capability()`
            # when available; if False, we fall back to float32 for compatibility.
            if not device_capability.get("has_fp64", False):
                logging.warning(f"Device {device} does not support float64, using float32 instead.")
                return torch.float32
        else:
            logging.warning(
                f"Device {device} capability check failed. Assuming no support for float64, using float32 instead."
            )
            return torch.float32
        return dtype
    else:
        return dtype


def is_torch_device_available(try_device: str) -> bool:
    try_device = str(try_device)  # Ensure try_device is a string
    if try_device.startswith("cuda"):
        return torch.cuda.is_available()
    elif try_device == "mps":
        return torch.backends.mps.is_available()
    elif try_device == "xpu":
        return torch.xpu.is_available()
    elif try_device == "cpu":
        return True
    else:
        raise ValueError(f"Unknown device {try_device}. Supported devices are: cuda, mps, xpu or cpu.")


def is_amp_available(device: str):
    if device in ["cuda", "xpu", "cpu"]:
        return True
    elif device == "mps":
        return False
    else:
        raise ValueError(f"Unknown device '{device}.")


def init_logging(
    log_file: Path | None = None,
    display_pid: bool = False,
    console_level: str = "INFO",
    file_level: str = "DEBUG",
    accelerator: Accelerator | None = None,
):
    """Initialize logging configuration for LeRobot.

    In multi-GPU training, only the main process logs to console to avoid duplicate output.
    Non-main processes have console logging suppressed but can still log to file.

    Args:
        log_file: Optional file path to write logs to
        display_pid: Include process ID in log messages (useful for debugging multi-process)
        console_level: Logging level for console output
        file_level: Logging level for file output
        accelerator: Optional Accelerator instance (for multi-GPU detection)
    """

    def custom_format(record: logging.LogRecord) -> str:
        dt = datetime.now().strftime("%Y-%m-%d %H:%M:%S")
        fnameline = f"{record.pathname}:{record.lineno}"
        pid_str = f"[PID: {os.getpid()}] " if display_pid else ""
        return f"{record.levelname} {pid_str}{dt} {fnameline[-15:]:>15} {record.getMessage()}"

    formatter = logging.Formatter()
    formatter.format = custom_format

    logger = logging.getLogger()
    logger.setLevel(logging.NOTSET)

    # Clear any existing handlers
    logger.handlers.clear()

    # Determine if this is a non-main process in distributed training
    is_main_process = accelerator.is_main_process if accelerator is not None else True

<<<<<<< HEAD
    # Write logs to console
    console_handler = logging.StreamHandler(sys.stdout)
    console_handler.setFormatter(formatter)
    console_handler.setLevel(console_level.upper())
    logger.addHandler(console_handler)
=======
    # Console logging (main process only)
    if is_main_process:
        console_handler = logging.StreamHandler()
        console_handler.setFormatter(formatter)
        console_handler.setLevel(console_level.upper())
        logger.addHandler(console_handler)
    else:
        # Suppress console output for non-main processes
        logger.addHandler(logging.NullHandler())
        logger.setLevel(logging.ERROR)
>>>>>>> d11ec6b5

    if log_file is not None:
        file_handler = logging.FileHandler(log_file)
        file_handler.setFormatter(formatter)
        file_handler.setLevel(file_level.upper())
        logger.addHandler(file_handler)


def format_big_number(num, precision=0):
    suffixes = ["", "K", "M", "B", "T", "Q"]
    divisor = 1000.0

    for suffix in suffixes:
        if abs(num) < divisor:
            return f"{num:.{precision}f}{suffix}"
        num /= divisor

    return num


def say(text: str, blocking: bool = False):
    system = platform.system()

    if system == "Darwin":
        cmd = ["say", text]

    elif system == "Linux":
        cmd = ["spd-say", text]
        if blocking:
            cmd.append("--wait")

    elif system == "Windows":
        cmd = [
            "PowerShell",
            "-Command",
            "Add-Type -AssemblyName System.Speech; "
            f"(New-Object System.Speech.Synthesis.SpeechSynthesizer).Speak('{text}')",
        ]

    else:
        raise RuntimeError("Unsupported operating system for text-to-speech.")

    if blocking:
        subprocess.run(cmd, check=True)
    else:
        subprocess.Popen(cmd, creationflags=subprocess.CREATE_NO_WINDOW if system == "Windows" else 0)


def log_say(text: str, play_sounds: bool = True, blocking: bool = False):
    logging.info(text)

    if play_sounds:
        say(text, blocking)


def get_channel_first_image_shape(image_shape: tuple) -> tuple:
    shape = copy(image_shape)
    if shape[2] < shape[0] and shape[2] < shape[1]:  # (h, w, c) -> (c, h, w)
        shape = (shape[2], shape[0], shape[1])
    elif not (shape[0] < shape[1] and shape[0] < shape[2]):
        raise ValueError(image_shape)

    return shape


def has_method(cls: object, method_name: str) -> bool:
    return hasattr(cls, method_name) and callable(getattr(cls, method_name))


def is_valid_numpy_dtype_string(dtype_str: str) -> bool:
    """
    Return True if a given string can be converted to a numpy dtype.
    """
    try:
        # Attempt to convert the string to a numpy dtype
        np.dtype(dtype_str)
        return True
    except TypeError:
        # If a TypeError is raised, the string is not a valid dtype
        return False


def enter_pressed() -> bool:
    if platform.system() == "Windows":
        import msvcrt

        if msvcrt.kbhit():
            key = msvcrt.getch()
            return key in (b"\r", b"\n")  # enter key
        return False
    else:
        return select.select([sys.stdin], [], [], 0)[0] and sys.stdin.readline().strip() == ""


def move_cursor_up(lines):
    """Move the cursor up by a specified number of lines."""
    print(f"\033[{lines}A", end="")


def get_elapsed_time_in_days_hours_minutes_seconds(elapsed_time_s: float):
    days = int(elapsed_time_s // (24 * 3600))
    elapsed_time_s %= 24 * 3600
    hours = int(elapsed_time_s // 3600)
    elapsed_time_s %= 3600
    minutes = int(elapsed_time_s // 60)
    seconds = elapsed_time_s % 60
    return days, hours, minutes, seconds


class SuppressProgressBars:
    """
    Context manager to suppress progress bars.

    Example
    --------
    ```python
    with SuppressProgressBars():
        # Code that would normally show progress bars
    ```
    """

    def __enter__(self):
        disable_progress_bar()

    def __exit__(self, exc_type, exc_val, exc_tb):
        enable_progress_bar()


class TimerManager:
    """
    Lightweight utility to measure elapsed time.

    Examples
    --------
    ```python
    # Example 1: Using context manager
    timer = TimerManager("Policy", log=False)
    for _ in range(3):
        with timer:
            time.sleep(0.01)
    print(timer.last, timer.fps_avg, timer.percentile(90))  # Prints: 0.01 100.0 0.01
    ```

    ```python
    # Example 2: Using start/stop methods
    timer = TimerManager("Policy", log=False)
    timer.start()
    time.sleep(0.01)
    timer.stop()
    print(timer.last, timer.fps_avg, timer.percentile(90))  # Prints: 0.01 100.0 0.01
    ```
    """

    def __init__(
        self,
        label: str = "Elapsed-time",
        log: bool = True,
        logger: logging.Logger | None = None,
    ):
        self.label = label
        self.log = log
        self.logger = logger
        self._start: float | None = None
        self._history: list[float] = []

    def __enter__(self):
        return self.start()

    def __exit__(self, exc_type, exc_val, exc_tb):
        self.stop()

    def start(self):
        self._start = time.perf_counter()
        return self

    def stop(self) -> float:
        if self._start is None:
            raise RuntimeError("Timer was never started.")
        elapsed = time.perf_counter() - self._start
        self._history.append(elapsed)
        self._start = None
        if self.log:
            if self.logger is not None:
                self.logger.info(f"{self.label}: {elapsed:.6f} s")
            else:
                logging.info(f"{self.label}: {elapsed:.6f} s")
        return elapsed

    def reset(self):
        self._history.clear()

    @property
    def last(self) -> float:
        return self._history[-1] if self._history else 0.0

    @property
    def avg(self) -> float:
        return mean(self._history) if self._history else 0.0

    @property
    def total(self) -> float:
        return sum(self._history)

    @property
    def count(self) -> int:
        return len(self._history)

    @property
    def history(self) -> list[float]:
        return deepcopy(self._history)

    @property
    def fps_last(self) -> float:
        return 0.0 if self.last == 0 else 1.0 / self.last

    @property
    def fps_avg(self) -> float:
        return 0.0 if self.avg == 0 else 1.0 / self.avg

    def percentile(self, p: float) -> float:
        """
        Return the p-th percentile of recorded times.
        """
        if not self._history:
            return 0.0
        return float(np.percentile(self._history, p))

    def fps_percentile(self, p: float) -> float:
        """
        FPS corresponding to the p-th percentile time.
        """
        val = self.percentile(p)
        return 0.0 if val == 0 else 1.0 / val<|MERGE_RESOLUTION|>--- conflicted
+++ resolved
@@ -165,13 +165,6 @@
     # Determine if this is a non-main process in distributed training
     is_main_process = accelerator.is_main_process if accelerator is not None else True
 
-<<<<<<< HEAD
-    # Write logs to console
-    console_handler = logging.StreamHandler(sys.stdout)
-    console_handler.setFormatter(formatter)
-    console_handler.setLevel(console_level.upper())
-    logger.addHandler(console_handler)
-=======
     # Console logging (main process only)
     if is_main_process:
         console_handler = logging.StreamHandler()
@@ -182,7 +175,6 @@
         # Suppress console output for non-main processes
         logger.addHandler(logging.NullHandler())
         logger.setLevel(logging.ERROR)
->>>>>>> d11ec6b5
 
     if log_file is not None:
         file_handler = logging.FileHandler(log_file)
