# Copyright 2024 The HuggingFace Inc. team. All rights reserved.
#
# Licensed under the Apache License, Version 2.0 (the "License");
# you may not use this file except in compliance with the License.
# You may obtain a copy of the License at
#
#     http://www.apache.org/licenses/LICENSE-2.0
#
# Unless required by applicable law or agreed to in writing, software
# distributed under the License is distributed on an "AS IS" BASIS,
# WITHOUT WARRANTIES OR CONDITIONS OF ANY KIND, either express or implied.
# See the License for the specific language governing permissions and
# limitations under the License.

import numbers
import os
from typing import Any

import numpy as np
import rerun as rr

from .constants import OBS_PREFIX, OBS_STR


def init_rerun(session_name: str = "lerobot_control_loop") -> None:
    """Initializes the Rerun SDK for visualizing the control loop."""
    batch_size = os.getenv("RERUN_FLUSH_NUM_BYTES", "8000")
    os.environ["RERUN_FLUSH_NUM_BYTES"] = batch_size
    rr.init(session_name)
    memory_limit = os.getenv("LEROBOT_RERUN_MEMORY_LIMIT", "10%")
    rr.spawn(memory_limit=memory_limit)


def _is_scalar(x):
    return isinstance(x, (float | numbers.Real | np.integer | np.floating)) or (
        isinstance(x, np.ndarray) and x.ndim == 0
    )


def log_rerun_data(
    observation: dict[str, Any] | None = None,
    action: dict[str, Any] | None = None,
) -> None:
<<<<<<< HEAD
    """Logs observation and action data to Rerun for real-time visualization."""
=======
    """
    Logs observation and action data to Rerun for real-time visualization.

    This function iterates through the provided observation and action dictionaries and sends their contents
    to the Rerun viewer. It handles different data types appropriately:
    - Scalars values (floats, ints) are logged as `rr.Scalars`.
    - 3D NumPy arrays that resemble images (e.g., with 1, 3, or 4 channels first) are transposed
      from CHW to HWC format and logged as `rr.Image`.
    - 1D NumPy arrays are logged as a series of individual scalars, with each element indexed.
    - Other multi-dimensional arrays are flattened and logged as individual scalars.

    Keys are automatically namespaced with "observation." or "action." if not already present.

    Args:
        observation: An optional dictionary containing observation data to log.
        action: An optional dictionary containing action data to log.
    """
>>>>>>> d11ec6b5
    if observation:
        for k, v in observation.items():
            if v is None:
                continue
            key = k if str(k).startswith(OBS_PREFIX) else f"{OBS_STR}.{k}"

            if _is_scalar(v):
                rr.log(key, rr.Scalars(float(v)))
            elif isinstance(v, np.ndarray):
                arr = v
                # Convert CHW -> HWC when needed
                if arr.ndim == 3 and arr.shape[0] in (1, 3, 4) and arr.shape[-1] not in (1, 3, 4):
                    arr = np.transpose(arr, (1, 2, 0))
                if arr.ndim == 1:
                    for i, vi in enumerate(arr):
                        rr.log(f"{key}_{i}", rr.Scalars(float(vi)))
                else:
                    rr.log(key, rr.Image(arr), static=True)

    if action:
        for k, v in action.items():
            if v is None:
                continue
            key = k if str(k).startswith("action.") else f"action.{k}"

            if _is_scalar(v):
                rr.log(key, rr.Scalars(float(v)))
            elif isinstance(v, np.ndarray):
                if v.ndim == 1:
                    for i, vi in enumerate(v):
                        rr.log(f"{key}_{i}", rr.Scalars(float(vi)))
                else:
                    # Fall back to flattening higher-dimensional arrays
                    flat = v.flatten()
                    for i, vi in enumerate(flat):
                        rr.log(f"{key}_{i}", rr.Scalars(float(vi)))<|MERGE_RESOLUTION|>--- conflicted
+++ resolved
@@ -41,9 +41,6 @@
     observation: dict[str, Any] | None = None,
     action: dict[str, Any] | None = None,
 ) -> None:
-<<<<<<< HEAD
-    """Logs observation and action data to Rerun for real-time visualization."""
-=======
     """
     Logs observation and action data to Rerun for real-time visualization.
 
@@ -61,7 +58,6 @@
         observation: An optional dictionary containing observation data to log.
         action: An optional dictionary containing action data to log.
     """
->>>>>>> d11ec6b5
     if observation:
         for k, v in observation.items():
             if v is None:
