# Copyright 2024 The HuggingFace Inc. team. All rights reserved.
#
# Licensed under the Apache License, Version 2.0 (the "License");
# you may not use this file except in compliance with the License.
# You may obtain a copy of the License at
#
#     http://www.apache.org/licenses/LICENSE-2.0
#
# Unless required by applicable law or agreed to in writing, software
# distributed under the License is distributed on an "AS IS" BASIS,
# WITHOUT WARRANTIES OR CONDITIONS OF ANY KIND, either express or implied.
# See the License for the specific language governing permissions and
# limitations under the License.

import numbers
import os
from typing import Any

import numpy as np
import rerun as rr

from .constants import OBS_PREFIX, OBS_STR


def init_rerun(session_name: str = "lerobot_control_loop") -> None:
    """Initializes the Rerun SDK for visualizing the control loop."""
    batch_size = os.getenv("RERUN_FLUSH_NUM_BYTES", "8000")
    os.environ["RERUN_FLUSH_NUM_BYTES"] = batch_size
    rr.init(session_name)
    memory_limit = os.getenv("LEROBOT_RERUN_MEMORY_LIMIT", "10%")
    rr.spawn(memory_limit=memory_limit)


def _is_scalar(x):
    return isinstance(x, (float | numbers.Real | np.integer | np.floating)) or (
        isinstance(x, np.ndarray) and x.ndim == 0
    )


def log_rerun_data(
    observation: dict[str, Any] | None = None,
    action: dict[str, Any] | None = None,
) -> None:
    """
    Logs observation and action data to Rerun for real-time visualization.

    This function iterates through the provided observation and action dictionaries and sends their contents
    to the Rerun viewer. It handles different data types appropriately:
<<<<<<< HEAD
    - Scalars values (floats, ints) are logged as `rr.Scalar`.
=======
    - Scalars values (floats, ints) are logged as `rr.Scalars`.
>>>>>>> f6b16f6d
    - 3D NumPy arrays that resemble images (e.g., with 1, 3, or 4 channels first) are transposed
      from CHW to HWC format and logged as `rr.Image`.
    - 1D NumPy arrays are logged as a series of individual scalars, with each element indexed.
    - Other multi-dimensional arrays are flattened and logged as individual scalars.

    Keys are automatically namespaced with "observation." or "action." if not already present.

    Args:
        observation: An optional dictionary containing observation data to log.
        action: An optional dictionary containing action data to log.
    """
    if observation:
        for k, v in observation.items():
            if v is None:
                continue
            key = k if str(k).startswith(OBS_PREFIX) else f"{OBS_STR}.{k}"

            if _is_scalar(v):
                rr.log(key, rr.Scalars(float(v)))
            elif isinstance(v, np.ndarray):
                arr = v
                # Convert CHW -> HWC when needed
                if arr.ndim == 3 and arr.shape[0] in (1, 3, 4) and arr.shape[-1] not in (1, 3, 4):
                    arr = np.transpose(arr, (1, 2, 0))
                if arr.ndim == 1:
                    for i, vi in enumerate(arr):
                        rr.log(f"{key}_{i}", rr.Scalars(float(vi)))
                else:
                    rr.log(key, rr.Image(arr), static=True)

    if action:
        for k, v in action.items():
            if v is None:
                continue
            key = k if str(k).startswith("action.") else f"action.{k}"

            if _is_scalar(v):
                rr.log(key, rr.Scalars(float(v)))
            elif isinstance(v, np.ndarray):
                if v.ndim == 1:
                    for i, vi in enumerate(v):
                        rr.log(f"{key}_{i}", rr.Scalars(float(vi)))
                else:
                    # Fall back to flattening higher-dimensional arrays
                    flat = v.flatten()
                    for i, vi in enumerate(flat):
                        rr.log(f"{key}_{i}", rr.Scalars(float(vi)))<|MERGE_RESOLUTION|>--- conflicted
+++ resolved
@@ -46,11 +46,7 @@
 
     This function iterates through the provided observation and action dictionaries and sends their contents
     to the Rerun viewer. It handles different data types appropriately:
-<<<<<<< HEAD
-    - Scalars values (floats, ints) are logged as `rr.Scalar`.
-=======
     - Scalars values (floats, ints) are logged as `rr.Scalars`.
->>>>>>> f6b16f6d
     - 3D NumPy arrays that resemble images (e.g., with 1, 3, or 4 channels first) are transposed
       from CHW to HWC format and logged as `rr.Image`.
     - 1D NumPy arrays are logged as a series of individual scalars, with each element indexed.
