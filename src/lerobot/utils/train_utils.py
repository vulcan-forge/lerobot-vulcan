#!/usr/bin/env python

# Copyright 2024 The HuggingFace Inc. team. All rights reserved.
#
# Licensed under the Apache License, Version 2.0 (the "License");
# you may not use this file except in compliance with the License.
# You may obtain a copy of the License at
#
#     http://www.apache.org/licenses/LICENSE-2.0
#
# Unless required by applicable law or agreed to in writing, software
# distributed under the License is distributed on an "AS IS" BASIS,
# WITHOUT WARRANTIES OR CONDITIONS OF ANY KIND, either express or implied.
# See the License for the specific language governing permissions and
# limitations under the License.
<<<<<<< HEAD
import logging
import shutil
=======
>>>>>>> a4bed411
from pathlib import Path

from torch.optim import Optimizer
from torch.optim.lr_scheduler import LRScheduler

from lerobot.configs.train import TrainPipelineConfig
from lerobot.datasets.utils import load_json, write_json
from lerobot.optim.optimizers import load_optimizer_state, save_optimizer_state
from lerobot.optim.schedulers import load_scheduler_state, save_scheduler_state
from lerobot.policies.pretrained import PreTrainedPolicy
from lerobot.processor import PolicyProcessorPipeline
from lerobot.utils.constants import (
    CHECKPOINTS_DIR,
    LAST_CHECKPOINT_LINK,
    PRETRAINED_MODEL_DIR,
    TRAINING_STATE_DIR,
    TRAINING_STEP,
)
from lerobot.utils.random_utils import load_rng_state, save_rng_state


def get_step_identifier(step: int, total_steps: int) -> str:
    num_digits = max(6, len(str(total_steps)))
    return f"{step:0{num_digits}d}"


def get_step_checkpoint_dir(output_dir: Path, total_steps: int, step: int) -> Path:
    """Returns the checkpoint sub-directory corresponding to the step number."""
    step_identifier = get_step_identifier(step, total_steps)
    return output_dir / CHECKPOINTS_DIR / step_identifier


def save_training_step(step: int, save_dir: Path) -> None:
    write_json({"step": step}, save_dir / TRAINING_STEP)


def load_training_step(save_dir: Path) -> int:
    training_step = load_json(save_dir / TRAINING_STEP)
    return training_step["step"]


def update_last_checkpoint(checkpoint_dir: Path) -> Path:
    last_checkpoint_dir = checkpoint_dir.parent / LAST_CHECKPOINT_LINK
    if last_checkpoint_dir.is_symlink():
        last_checkpoint_dir.unlink()
    relative_target = checkpoint_dir.relative_to(checkpoint_dir.parent)
    try:
        last_checkpoint_dir.symlink_to(relative_target)
    except OSError:
        # Windows fix: Copy instead of symlink if symlinks are not supported
        if last_checkpoint_dir.exists():
            shutil.rmtree(last_checkpoint_dir)
        # Ensure absolute paths are used
        absolute_target = checkpoint_dir.resolve()
        # Check if the source directory exists before copying
        if absolute_target.exists():
            shutil.copytree(str(absolute_target), str(last_checkpoint_dir))
        else:
            print(f"Warning: Checkpoint directory {absolute_target} does not exist. Skipping copy.")




def save_checkpoint(
    checkpoint_dir: Path,
    step: int,
    cfg: TrainPipelineConfig,
    policy: PreTrainedPolicy,
    optimizer: Optimizer,
    scheduler: LRScheduler | None = None,
    preprocessor: PolicyProcessorPipeline | None = None,
    postprocessor: PolicyProcessorPipeline | None = None,
) -> None:
    """This function creates the following directory structure:

    005000/  #  training step at checkpoint
    ├── pretrained_model/
    │   ├── config.json  # policy config
    │   ├── model.safetensors  # policy weights
    │   ├── train_config.json  # train config
    │   ├── processor.json  # processor config (if preprocessor provided)
    │   └── step_*.safetensors  # processor state files (if any)
    └── training_state/
        ├── optimizer_param_groups.json  #  optimizer param groups
        ├── optimizer_state.safetensors  # optimizer state
        ├── rng_state.safetensors  # rng states
        ├── scheduler_state.json  # scheduler state
        └── training_step.json  # training step

    Args:
        cfg (TrainPipelineConfig): The training config used for this run.
        step (int): The training step at that checkpoint.
        policy (PreTrainedPolicy): The policy to save.
        optimizer (Optimizer | None, optional): The optimizer to save the state from. Defaults to None.
        scheduler (LRScheduler | None, optional): The scheduler to save the state from. Defaults to None.
        preprocessor: The preprocessor/pipeline to save. Defaults to None.
    """
    pretrained_dir = checkpoint_dir / PRETRAINED_MODEL_DIR
    policy.save_pretrained(pretrained_dir)
    cfg.save_pretrained(pretrained_dir)
    if preprocessor is not None:
        preprocessor.save_pretrained(pretrained_dir)
    if postprocessor is not None:
        postprocessor.save_pretrained(pretrained_dir)
    save_training_state(checkpoint_dir, step, optimizer, scheduler)


def save_training_state(
    checkpoint_dir: Path,
    train_step: int,
    optimizer: Optimizer | None = None,
    scheduler: LRScheduler | None = None,
) -> None:
    """
    Saves the training step, optimizer state, scheduler state, and rng state.

    Args:
        save_dir (Path): The directory to save artifacts to.
        train_step (int): Current training step.
        optimizer (Optimizer | None, optional): The optimizer from which to save the state_dict.
            Defaults to None.
        scheduler (LRScheduler | None, optional): The scheduler from which to save the state_dict.
            Defaults to None.
    """
    save_dir = checkpoint_dir / TRAINING_STATE_DIR
    save_dir.mkdir(parents=True, exist_ok=True)
    save_training_step(train_step, save_dir)
    save_rng_state(save_dir)
    if optimizer is not None:
        save_optimizer_state(optimizer, save_dir)
    if scheduler is not None:
        save_scheduler_state(scheduler, save_dir)


def load_training_state(
    checkpoint_dir: Path, optimizer: Optimizer, scheduler: LRScheduler | None
) -> tuple[int, Optimizer, LRScheduler | None]:
    """
    Loads the training step, optimizer state, scheduler state, and rng state.
    This is used to resume a training run.

    Args:
        checkpoint_dir (Path): The checkpoint directory. Should contain a 'training_state' dir.
        optimizer (Optimizer): The optimizer to load the state_dict to.
        scheduler (LRScheduler | None): The scheduler to load the state_dict to (can be None).

    Raises:
        NotADirectoryError: If 'checkpoint_dir' doesn't contain a 'training_state' dir

    Returns:
        tuple[int, Optimizer, LRScheduler | None]: training step, optimizer and scheduler with their
            state_dict loaded.
    """
    training_state_dir = checkpoint_dir / TRAINING_STATE_DIR
    if not training_state_dir.is_dir():
        raise NotADirectoryError(training_state_dir)

    load_rng_state(training_state_dir)
    step = load_training_step(training_state_dir)
    optimizer = load_optimizer_state(optimizer, training_state_dir)
    if scheduler is not None:
        scheduler = load_scheduler_state(scheduler, training_state_dir)

    return step, optimizer, scheduler<|MERGE_RESOLUTION|>--- conflicted
+++ resolved
@@ -13,11 +13,8 @@
 # WITHOUT WARRANTIES OR CONDITIONS OF ANY KIND, either express or implied.
 # See the License for the specific language governing permissions and
 # limitations under the License.
-<<<<<<< HEAD
 import logging
 import shutil
-=======
->>>>>>> a4bed411
 from pathlib import Path
 
 from torch.optim import Optimizer
@@ -77,9 +74,6 @@
             shutil.copytree(str(absolute_target), str(last_checkpoint_dir))
         else:
             print(f"Warning: Checkpoint directory {absolute_target} does not exist. Skipping copy.")
-
-
-
 
 def save_checkpoint(
     checkpoint_dir: Path,
