#!/usr/bin/env python

# Copyright 2024 The HuggingFace Inc. team. All rights reserved.
#
# Licensed under the Apache License, Version 2.0 (the "License");
# you may not use this file except in compliance with the License.
# You may obtain a copy of the License at
#
#     http://www.apache.org/licenses/LICENSE-2.0
#
# Unless required by applicable law or agreed to in writing, software
# distributed under the License is distributed on an "AS IS" BASIS,
# WITHOUT WARRANTIES OR CONDITIONS OF ANY KIND, either express or implied.
# See the License for the specific language governing permissions and
# limitations under the License.
<<<<<<< HEAD
import logging
import time
from typing import Any, Dict
import warnings
=======
from collections.abc import Callable
from typing import Any
>>>>>>> d11ec6b5

from lerobot.utils.utils import format_big_number


class AverageMeter:
    """
    Computes and stores the average and current value
    Adapted from https://github.com/pytorch/examples/blob/main/imagenet/main.py
    """

    def __init__(self, name: str, fmt: str = ":f"):
        self.name = name
        self.fmt = fmt
        self.reset()

    def reset(self) -> None:
        self.val = 0.0
        self.avg = 0.0
        self.sum = 0.0
        self.count = 0.0

    def update(self, val: float, n: int = 1) -> None:
        self.val = val
        self.sum += val * n
        self.count += n
        self.avg = self.sum / self.count

    def __str__(self):
        fmtstr = "{name}:{avg" + self.fmt + "}"
        return fmtstr.format(**self.__dict__)


class MetricsTracker:
    """
    A helper class to track and log metrics over time.

    Usage pattern:

    ```python
    # initialize, potentially with non-zero initial step (e.g. if resuming run)
    metrics = {"loss": AverageMeter("loss", ":.3f")}
    train_metrics = MetricsTracker(cfg, dataset, metrics, initial_step=step)

    # update metrics derived from step (samples, episodes, epochs) at each training step
    train_metrics.step()

    # update various metrics
    loss = policy.forward(batch)
    train_metrics.loss = loss

    # display current metrics
    logging.info(train_metrics)

    # export for wandb
    wandb.log(train_metrics.to_dict())

    # reset averages after logging
    train_metrics.reset_averages()
    ```
    """

    __keys__ = [
        "_batch_size",
        "_num_frames",
        "_avg_samples_per_ep",
        "metrics",
        "steps",
        "samples",
        "episodes",
        "epochs",
        "accelerator",
    ]

    def __init__(
        self,
        batch_size: int,
        num_frames: int,
        num_episodes: int,
        metrics: dict[str, AverageMeter],
        initial_step: int = 0,
        accelerator: Callable | None = None,
    ):
        self.__dict__.update(dict.fromkeys(self.__keys__))
        self._batch_size = batch_size
        self._num_frames = num_frames
        self._avg_samples_per_ep = num_frames / num_episodes
        self.metrics = metrics

        self.steps = initial_step
        # A sample is an (observation,action) pair, where observation and action
        # can be on multiple timestamps. In a batch, we have `batch_size` number of samples.
        self.samples = self.steps * self._batch_size
        self.episodes = self.samples / self._avg_samples_per_ep
        self.epochs = self.samples / self._num_frames
        self.accelerator = accelerator

    def __getattr__(self, name: str) -> int | dict[str, AverageMeter] | AverageMeter | Any:
        if name in self.__dict__:
            return self.__dict__[name]
        elif name in self.metrics:
            return self.metrics[name]
        else:
            raise AttributeError(f"'{self.__class__.__name__}' object has no attribute '{name}'")

    def __setattr__(self, name: str, value: Any) -> None:
        if name in self.__dict__:
            super().__setattr__(name, value)
        elif name in self.metrics:
            self.metrics[name].update(value)
        else:
            raise AttributeError(f"'{self.__class__.__name__}' object has no attribute '{name}'")

    def step(self) -> None:
        """
        Updates metrics that depend on 'step' for one step.
        """
        self.steps += 1
        self.samples += self._batch_size * (self.accelerator.num_processes if self.accelerator else 1)
        self.episodes = self.samples / self._avg_samples_per_ep
        self.epochs = self.samples / self._num_frames

    def __str__(self) -> str:
        display_list = [
            f"step:{format_big_number(self.steps)}",
            # number of samples seen during training
            f"smpl:{format_big_number(self.samples)}",
            # number of episodes seen during training
            f"ep:{format_big_number(self.episodes)}",
            # number of time all unique samples are seen
            f"epch:{self.epochs:.2f}",
            *[str(m) for m in self.metrics.values()],
        ]
        return " ".join(display_list)

    def to_dict(self, use_avg: bool = True) -> dict[str, int | float]:
        """
        Returns the current metric values (or averages if `use_avg=True`) as a dict.
        """
        return {
            "steps": self.steps,
            "samples": self.samples,
            "episodes": self.episodes,
            "epochs": self.epochs,
            **{k: m.avg if use_avg else m.val for k, m in self.metrics.items()},
        }

    def reset_averages(self) -> None:
        """Resets average meters."""
        for m in self.metrics.values():
            m.reset()

class OncePerMinuteWarningFilter(logging.Filter):
    """Filter that only allows each unique warning message to be logged once per minute."""

    def __init__(self):
        super().__init__()
        self.seen_messages: Dict[str, float] = {}
        self.timeout = 60.0  # 60 seconds

    def filter(self, record):
        # Create a unique key for this message
        message_key = f"{record.levelname}:{record.getMessage()}"
        current_time = time.time()

        # Check if we've seen this message recently
        if message_key in self.seen_messages:
            last_seen = self.seen_messages[message_key]
            if current_time - last_seen < self.timeout:
                return False  # Don't log this message again yet

        # Update the timestamp for this message
        self.seen_messages[message_key] = current_time

        # Clean up old entries to prevent memory leaks
        self._cleanup_old_entries(current_time)

        return True  # Log this message

    def _cleanup_old_entries(self, current_time: float):
        """Remove entries older than timeout to prevent memory leaks."""
        old_keys = [
            key for key, timestamp in self.seen_messages.items()
            if current_time - timestamp > self.timeout
        ]
        for key in old_keys:
            del self.seen_messages[key]

class OncePerMinuteWarningHandler:
    """Handler for Python warnings that only shows each warning once per minute."""

    def __init__(self):
        self.seen_warnings: Dict[str, float] = {}
        self.timeout = 60.0  # 60 seconds
        # Store the original showwarning function
        self._original_showwarning = warnings.showwarning

    def __call__(self, message, category, filename, lineno, file=None, line=None):
        # Create a unique key for this warning
        warning_key = f"{category.__name__}:{message}"
        current_time = time.time()

        # Check if we've seen this warning recently
        if warning_key in self.seen_warnings:
            last_seen = self.seen_warnings[warning_key]
            if current_time - last_seen < self.timeout:
                return  # Don't show this warning again yet

        # Update the timestamp for this warning
        self.seen_warnings[warning_key] = current_time

        # Clean up old entries
        self._cleanup_old_entries(current_time)

        # Show the warning using the original handler
        self._original_showwarning(message, category, filename, lineno, file, line)

    def _cleanup_old_entries(self, current_time: float):
        """Remove entries older than timeout to prevent memory leaks."""
        old_keys = [
            key for key, timestamp in self.seen_warnings.items()
            if current_time - timestamp > self.timeout
        ]
        for key in old_keys:
            del self.seen_warnings[key]

def setup_once_per_minute_logging():
    """Setup logging and warnings to only show each message once per minute."""

    # Setup logging filter
    warning_filter = OncePerMinuteWarningFilter()

    # Apply to root logger
    root_logger = logging.getLogger()
    root_logger.addFilter(warning_filter)

    # Setup warnings handler
    warning_handler = OncePerMinuteWarningHandler()
    warnings.showwarning = warning_handler

    # Set warnings to show once (this works with our custom handler)
    warnings.simplefilter("once", UserWarning)<|MERGE_RESOLUTION|>--- conflicted
+++ resolved
@@ -13,15 +13,11 @@
 # WITHOUT WARRANTIES OR CONDITIONS OF ANY KIND, either express or implied.
 # See the License for the specific language governing permissions and
 # limitations under the License.
-<<<<<<< HEAD
 import logging
 import time
 from typing import Any, Dict
 import warnings
-=======
 from collections.abc import Callable
-from typing import Any
->>>>>>> d11ec6b5
 
 from lerobot.utils.utils import format_big_number
 
