--- conflicted
+++ resolved
@@ -18,11 +18,7 @@
 
 def busy_wait(seconds):
     if platform.system() == "Darwin" or platform.system() == "Windows":
-<<<<<<< HEAD
-        # On Mac, `time.sleep` is not accurate and we need to use this while loop trick,
-=======
         # On Mac and Windows, `time.sleep` is not accurate and we need to use this while loop trick,
->>>>>>> 55198de0
         # but it consumes CPU cycles.
         end_time = time.perf_counter() + seconds
         while time.perf_counter() < end_time:
