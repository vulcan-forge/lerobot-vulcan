--- conflicted
+++ resolved
@@ -21,11 +21,7 @@
 import traceback
 from contextlib import nullcontext
 from copy import copy
-<<<<<<< HEAD
-from functools import cache, lru_cache
-=======
 from functools import cache
->>>>>>> f6b16f6d
 from typing import Any
 
 import numpy as np
