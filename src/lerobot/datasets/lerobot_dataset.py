--- conflicted
+++ resolved
@@ -61,12 +61,8 @@
     load_nested_dataset,
     load_stats,
     load_tasks,
-<<<<<<< HEAD
-    translate_episode_index_to_position,
-=======
     to_parquet_with_hf_images,
     update_chunk_file_indices,
->>>>>>> 55e752f0
     validate_episode_buffer,
     validate_frame,
     write_info,
@@ -798,16 +794,9 @@
             return get_hf_features_from_features(self.features)
 
     def _get_query_indices(self, idx: int, ep_idx: int) -> tuple[dict[str, list[int | bool]]]:
-<<<<<<< HEAD
-        index_position = translate_episode_index_to_position(self.meta.episodes, ep_idx)
-        ep_start = self.episode_data_index["from"][index_position]
-        ep_end = self.episode_data_index["to"][index_position]
-
-=======
         ep = self.meta.episodes[ep_idx]
         ep_start = ep["dataset_from_index"]
         ep_end = ep["dataset_to_index"]
->>>>>>> 55e752f0
         query_indices = {
             key: [max(ep_start, min(ep_end - 1, idx + delta)) for delta in delta_idx]
             for key, delta_idx in self.delta_indices.items()
@@ -844,15 +833,12 @@
         }
 
     def _query_videos(self, query_timestamps: dict[str, list[float]], ep_idx: int) -> dict[str, torch.Tensor]:
-<<<<<<< HEAD
-=======
         """Note: When using data workers (e.g. DataLoader with num_workers>0), do not call this function
         in the main process (e.g. by using a second Dataloader with num_workers=0). It will result in a
         Segmentation Fault. This probably happens because a memory reference to the video loader is created in
         the main process and a subprocess fails to access it.
         """
         ep = self.meta.episodes[ep_idx]
->>>>>>> 55e752f0
         item = {}
         for vid_key, query_ts in query_timestamps.items():
             # Episodes are stored sequentially on a single mp4 to reduce the number of files.
