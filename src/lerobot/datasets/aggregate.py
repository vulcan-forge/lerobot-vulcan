--- conflicted
+++ resolved
@@ -324,18 +324,9 @@
                 )
                 dst_path.parent.mkdir(parents=True, exist_ok=True)
                 shutil.copy(str(src_path), str(dst_path))
-<<<<<<< HEAD
-
-                # Reset latest_duration to 0 for new file
-                timestamps_shift_s = dst_meta.info["total_frames"] / dst_meta.info["fps"]
-                videos_idx[key]["latest_duration"] = 0.0
-                videos_idx[key]["total_episode_duration"] = timestamps_shift_s
-                update_latest_duration = False
-
-=======
+
                 # Reset offset for next file
                 current_offset = src_duration
->>>>>>> a6ff3cfe
             else:
                 # Append to existing video file - use current accumulated offset
                 videos_idx[key]["src_to_offset"][(src_chunk_idx, src_file_idx)] = current_offset
@@ -343,26 +334,13 @@
                     [dst_path, src_path],
                     dst_path,
                 )
-<<<<<<< HEAD
-
-                # Update the latest_duration when appending (shifts timestamps!)
-                update_latest_duration = True
-=======
                 current_offset += src_duration
 
             videos_idx[key]["episode_duration"] += src_duration
->>>>>>> a6ff3cfe
 
         videos_idx[key]["chunk"] = chunk_idx
         videos_idx[key]["file"] = file_idx
 
-<<<<<<< HEAD
-        # Ensure we are rotating the file correctly be decreasing the total_episode_duration from the timestamps_shift_s
-        if update_latest_duration:
-            videos_idx[key]["latest_duration"] = timestamps_shift_s - videos_idx[key]["total_episode_duration"]
-
-=======
->>>>>>> a6ff3cfe
     return videos_idx
 
 
