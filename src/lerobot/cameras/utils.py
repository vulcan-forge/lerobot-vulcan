--- conflicted
+++ resolved
@@ -69,12 +69,9 @@
     import cv2
 
     if platform.system() == "Windows":
-<<<<<<< HEAD
-        # return cv2.CAP_MSMF  # Use MSMF for Windows instead of AVFOUNDATION
+        # return int(cv2.CAP_MSMF)  # Use MSMF for Windows instead of AVFOUNDATION, only if newer driver support is available
+        # CAP_DSHOW is the default backend for Windows, it is more stable than CAP_MSMF but is more legacy.
         return cv2.CAP_DSHOW
-=======
-        return int(cv2.CAP_MSMF)  # Use MSMF for Windows instead of AVFOUNDATION
->>>>>>> d11ec6b5
     # elif platform.system() == "Darwin":  # macOS
     #     return cv2.CAP_AVFOUNDATION
     else:  # Linux and others
