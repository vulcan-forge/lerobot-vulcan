--- conflicted
+++ resolved
@@ -69,7 +69,10 @@
         from .bi_so100_leader import BiSO100Leader
 
         return BiSO100Leader(config)
-<<<<<<< HEAD
+    elif config.type == "reachy2_teleoperator":
+        from .reachy2_teleoperator import Reachy2Teleoperator
+
+        return Reachy2Teleoperator(config)
     elif config.type == "sourccey_leader":
         from .sourccey.sourccey.sourccey_leader.sourccey_leader import SourcceyLeader
 
@@ -78,11 +81,5 @@
         from .sourccey.sourccey.bi_sourccey_leader.bi_sourccey_leader import BiSourcceyLeader
 
         return BiSourcceyLeader(config)
-=======
-    elif config.type == "reachy2_teleoperator":
-        from .reachy2_teleoperator import Reachy2Teleoperator
-
-        return Reachy2Teleoperator(config)
->>>>>>> 55e752f0
     else:
         raise ValueError(config.type)